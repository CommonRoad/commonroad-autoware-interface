# general imports
from multiprocessing.sharedctypes import Value
import os
from re import A
from ssl import HAS_SNI
from turtle import position
import utm
from dataclasses import dataclass
import math
import numpy as np
from pyproj import Proj
from copy import deepcopy
import matplotlib
matplotlib.use('TkAgg')
import matplotlib.pyplot as plt
import traceback
import glob
import yaml
from yaml.loader import SafeLoader
from decimal import Decimal
from scipy.interpolate import splprep, splev

# ROS imports
import rclpy
from rclpy.node import Node
from rclpy.executors import MultiThreadedExecutor
from rclpy.callback_groups import ReentrantCallbackGroup
from rclpy.qos import QoSDurabilityPolicy, QoSHistoryPolicy, QoSReliabilityPolicy
from rclpy.qos import QoSProfile
import tf2_ros
from tf2_ros.buffer import Buffer
from tf2_ros.transform_listener import TransformListener


# ROS message imports
from geometry_msgs.msg import PoseStamped, Quaternion, Point, Pose, PoseWithCovarianceStamped
from nav_msgs.msg import Odometry
from visualization_msgs.msg import MarkerArray, Marker
from std_msgs.msg import ColorRGBA, Header

# Autoware message imports
from autoware_auto_perception_msgs.msg import DetectedObjects, PredictedObjects
from autoware_auto_planning_msgs.msg import TrajectoryPoint, PathWithLaneId, Path
from autoware_auto_planning_msgs.msg import Trajectory as AWTrajectory
from autoware_auto_system_msgs.msg import AutowareState
from autoware_auto_vehicle_msgs.msg import Engage
from dummy_perception_publisher.msg import Object
from autoware_auto_control_msgs.msg import AckermannControlCommand
from autoware_auto_vehicle_msgs.msg import GearCommand, GearReport
from tier4_control_msgs.msg import GateMode


# commonroad imports
from commonroad.scenario.scenario import Tag
from commonroad.common.file_writer import CommonRoadFileWriter, OverwriteExistingFile
from commonroad.common.file_reader import CommonRoadFileReader
from commonroad.common.solution import CommonRoadSolutionReader
from commonroad.planning.planning_problem import PlanningProblem, PlanningProblemSet
from commonroad.planning.goal import GoalRegion
from commonroad.common.util import Interval
from commonroad.geometry.shape import Rectangle, Circle, Polygon, ShapeGroup
from commonroad.scenario.obstacle import StaticObstacle, ObstacleType, DynamicObstacle
from commonroad.scenario.state import CustomState
from commonroad.scenario.trajectory import Trajectory as CRTrajectory
from commonroad.prediction.prediction import TrajectoryPrediction
from commonroad.visualization.mp_renderer import MPRenderer
from commonroad_dc.geometry.util import resample_polyline 

from crdesigner.map_conversion.map_conversion_interface import lanelet_to_commonroad

from SMP.motion_planner.motion_planner import MotionPlanner
from SMP.motion_planner.utility import create_trajectory_from_list_states
from SMP.maneuver_automaton.maneuver_automaton import ManeuverAutomaton

from commonroad_route_planner.route_planner import RoutePlanner

# local imports
from cr2autoware.tf2_geometry_msgs import do_transform_pose
from cr2autoware.utils import visualize_solution, display_steps, orientation2quaternion, quaternion2orientation
from cr2autoware.velocity_planner import VelocityPlanner

from cr2autoware.rp_interface import RP2Interface

#DEFAULT_PROJ_STRING = "+proj=utm +zone=32 +ellps=WGS84"

class Cr2Auto(Node):
    """
    Cr2Auto class that is an interface between Autoware and CommonRoad
    """
    def __init__(self):
        """
        Constructor of Cr2Auto
        """
        super().__init__('cr2autoware')

        # declare ros parameters
        self.declare_parameter('vehicle.max_velocity', 5.0)
        self.declare_parameter('vehicle.min_velocity', 1.0)
        self.declare_parameter("planner_type", 1)
        self.declare_parameter('vehicle.cg_to_front', 1.0)
        self.declare_parameter('vehicle.cg_to_rear', 1.0)
        self.declare_parameter('vehicle.width', 2.0)
        self.declare_parameter('vehicle.front_overhang', 0.5)
        self.declare_parameter('vehicle.rear_overhang', 0.5)
        self.declare_parameter('map_path', '')
        self.declare_parameter('solution_file', '')
        self.declare_parameter('left_driving', False)
        self.declare_parameter('adjacencies', False)
        self.declare_parameter('reactive_planner.default_yaml_folder', '')
        self.declare_parameter('reactive_planner.sampling.d_min', -3)
        self.declare_parameter('reactive_planner.sampling.d_max', 3)
        self.declare_parameter('reactive_planner.sampling.t_min', 0.4)
        self.declare_parameter('reactive_planner.planning.dt', 0.1)
        self.declare_parameter('reactive_planner.planning.planning_horizon', 0.4)

        self.declare_parameter('velocity_planner.init_velocity', 1.0)
        self.declare_parameter('velocity_planner.lookahead_dist', 2.0)
        self.declare_parameter('velocity_planner.lookahead_time', 0.8) 
        
        self.declare_parameter("write_scenario", False)
        self.declare_parameter("plot_scenario", False)
        self.declare_parameter("planner_update_time", 0.5)
        self.declare_parameter("detailed_log", False)

        self.get_logger().info("Map path is: " + self.get_parameter("map_path").get_parameter_value().string_value) 
        self.get_logger().info("Solution path is: " + self.get_parameter("solution_file").get_parameter_value().string_value) 
        self.init_proj_str()

        self.rnd = None
        self.ego_vehicle = None
        self.ego_vehicle_state: CustomState = None
        # buffer for static obstacles
        self.dynamic_obstacles_ids = {}  # a list to save dynamic obstacles id. key: from cr, value: from autoware
        self.last_trajectory = None
        self.origin_transformation_x, self.origin_transformation_y = None, None
        self.vehicle_length, self.vehicle_width = None, None
        self.scenario = None

        self.solution_path = self.get_parameter("solution_file").get_parameter_value().string_value

        self.planning_problem = None
        self.planning_problem_set = None
        self.route_planned = False
        self.planner_state_list = None
        name_file_motion_primitives = 'V_0.0_20.0_Vstep_4.0_SA_-1.066_1.066_SAstep_0.18_T_0.5_Model_BMW_320i.xml'
        self.automaton = ManeuverAutomaton.generate_automaton(name_file_motion_primitives)
        self.write_scenario = self.get_parameter('write_scenario').get_parameter_value().bool_value
        self.is_computing_trajectory = False  # stop update scenario when trajectory is compuself.declare_parameter('velocity_planner.lookahead_dist', 2.0)
        self.create_ego_vehicle_info()  # compute ego vehicle width and height
        self.tf_buffer = Buffer(cache_time=rclpy.duration.Duration(seconds=10.0))
        self.tf_listener = TransformListener(self.tf_buffer, self)  # convert among frames

        self.aw_state = AutowareState()
        self.engage_status = False
        self.reference_path_published = False

        self.new_initial_pose = False
        self.new_pose_received = False

        self.build_scenario()  # build scenario from osm map
        self.convert_origin()
        self.flag = False # for initalial obstacles initialization after engaging
        
        # Define Planner 
        self.planner_type = self.get_parameter("planner_type").get_parameter_value().integer_value
        if self.planner_type == 1:
            self.planner = MotionPlanner.BreadthFirstSearch
        elif self.planner_type == 2:
            self.planner=RP2Interface(self.scenario,
                                      dir_config_default=self.get_parameter("reactive_planner.default_yaml_folder").get_parameter_value().string_value,
                                      d_min = self.get_parameter('reactive_planner.sampling.d_min').get_parameter_value().integer_value,
                                      d_max = self.get_parameter('reactive_planner.sampling.d_max').get_parameter_value().integer_value,
                                      t_min = self.get_parameter('reactive_planner.sampling.t_min').get_parameter_value().double_value,            
                                      dt = self.get_parameter('reactive_planner.planning.dt').get_parameter_value().double_value,
                                      planning_horizon = self.get_parameter('reactive_planner.planning.planning_horizon').get_parameter_value().double_value,                                      
                                      v_length = self.vehicle_length,
                                      v_width = self.vehicle_width,
                                      v_wheelbase = self.vehicle_wheelbase)
        else:
            self.get_logger().warn("Planner type is not correctly specified ... Using Default Planner")
            self.planner_type = 1
            self.planner = MotionPlanner.BreadthFirstSearch


        # create callback group for async execution
        self.callback_group = ReentrantCallbackGroup()
        self.current_state_sub = self.create_subscription(
            Odometry,
            '/localization/kinematic_state',
            self.current_state_callback,
            1,
            callback_group=self.callback_group
        )
        # subscribe static obstacles
        self.static_obs_sub = self.create_subscription(
            DetectedObjects,
            '/perception/object_recognition/detection/objects',
            self.static_obs_callback,
            1,
            callback_group=self.callback_group
        )
        # subscribe dynamic obstacles
        self.dynamic_obs_sub = self.create_subscription(
            PredictedObjects,
            '/perception/object_recognition/objects',
            self.dynamic_obs_callback,
            1,
            callback_group=self.callback_group
        )
        # subscribe initial pose
        self.initialpose_sub = self.create_subscription(
            PoseWithCovarianceStamped,
            '/initialpose',
            self.initial_pose_callback,
            1,
            callback_group=self.callback_group
        )

        # subscribe goal pose
        self.goal_pose_sub = self.create_subscription(
            PoseStamped,
            '/planning/mission_planning/goal',
            self.goal_pose_callback,
            1,
            callback_group=self.callback_group
        )

<<<<<<< HEAD
        """
        # subscribe velocity planner
        self.velocity_sub = self.create_subscription(
            Path,
            '/planning/scenario_planning/lane_driving/behavior_planning/path',
            self.velocity_planner.path_with_velocity_callback,
=======
        # subscribe initial pose
        self.initialpose_sub = self.create_subscription(
            PoseWithCovarianceStamped,
            '/initialpose',
            self.initial_pose_callback,
>>>>>>> 3a76843e
            1,
            callback_group=self.callback_group
        )

<<<<<<< HEAD
        # test subscription
        self.velocity_sub_test = self.create_subscription(
            PathWithLaneId,
            '/planning/scenario_planning/lane_driving/behavior_planning/path_with_lane_id',
            self.velocity_planner.test_callback,
            1,
            callback_group=self.callback_group
        )
        """

=======
>>>>>>> 3a76843e
        # subscribe autoware engage
        self.engage_sub = self.create_subscription(
            Engage,
            '/api/external/cr2autoware/engage',
            self.engage_callback,
            1,
            callback_group=self.callback_group
        )

        # publish goal pose
        self.goal_pose_pub = self.create_publisher(
            PoseStamped,
            '/planning/mission_planning/goal',
            1,
        )

        # publish trajectory
        self.traj_pub = self.create_publisher(
            AWTrajectory,
            '/planning/scenario_planning/trajectory',
            1
        )

        # publish autoware state
        # list of states: https://gitlab.com/autowarefoundation/autoware.auto/autoware_auto_msgs/-/blob/master/autoware_auto_system_msgs/msg/AutowareState.idl
        self.aw_state_pub = self.create_publisher(
            AutowareState,
            '/autoware/state',
            1
        )


        # publish autoware engage
        self.engage_pub = self.create_publisher(
            Engage,
            '/autoware/engage',
            1
        )
        self.vehicle_engage_pub = self.create_publisher(
            Engage,
            '/vehicle/engage',
            1
        )
        self.ext_engage_pub = self.create_publisher(
            Engage,
            '/api/external/get/engage',
            1
        )
        self.api_engage_pub = self.create_publisher(
            Engage,
            '/api/autoware/get/engage',
            1
        )

        # publish route marker
        qos_route_pub = QoSProfile(depth=1)
        qos_route_pub.history = QoSHistoryPolicy.KEEP_LAST
        qos_route_pub.reliability = QoSReliabilityPolicy.RELIABLE
        qos_route_pub.durability = QoSDurabilityPolicy.TRANSIENT_LOCAL
        self.route_pub = self.create_publisher(
            MarkerArray,
            '/planning/mission_planning/route_marker',
            qos_route_pub
        )

        # publish initial state of the scenario
        self.initial_pose_pub = self.create_publisher(
            PoseWithCovarianceStamped,
            '/initialpose',
            1
        )
        # switch between manual and autonomous modes
        self.gate_mode_pub = self.create_publisher(
            GateMode,
            '/control/gate_mode_cmd',
            1
        )
        self.gear_cmd_pub = self.create_publisher(
            GearCommand,
            '/external/selected/gear_cmd',
            1
        )
        self.control_cmd_pub = self.create_publisher(
            AckermannControlCommand,
            '/external/selected/control_cmd',
            1
        )
        # publish goal region(s) of the scenario
        self.goal_region_pub = self.create_publisher(
            MarkerArray,
            '/goal_region_marker_array',
            1
        )

        # publish static obstacles
        self.initial_obs_pub = self.create_publisher(
            Object,
            '/simulation/dummy_perception_publisher/object_info',
            1,
        )

        # vars to save last messages
        self.current_vehicle_state = None
        self.last_msg_static_obs = None
        self.last_msg_dynamic_obs = None
        # https://github.com/tier4/autoware_auto_msgs/blob/tier4/main/autoware_auto_system_msgs/msg/AutowareState.idl
        self.last_msg_aw_state = 1  # 1 = initializing
        self.goal_msgs = []
        self.current_goal_msg = None
        self.last_goal_reached = self.get_clock().now()
        self.reference_path = None

        self.set_state(AutowareState.WAITING_FOR_ROUTE)

<<<<<<< HEAD
        # create a timer to run planner
        self.timer_solve_planning_problem = self.create_timer(
            timer_period_sec=self.get_parameter("planner_update_time").get_parameter_value().double_value,
            callback=self.solve_planning_problem, callback_group=self.callback_group)

        self.initialize_velocity_planner()
        if self.planning_problem_set is not None:
            self.publish_initial_states()
=======
        self.initialize_velocity_planner()

        if self.planning_problem_set is not None:

            self.publish_initial_states()
            self.publish_initial_obstacles()
>>>>>>> 3a76843e
        else:
            self.get_logger().info("planning_problem not set")


        if self.get_parameter("detailed_log").get_parameter_value().bool_value:
            self.get_logger().info("Detailed log is enabled")
            self.get_logger().info("Init complete!")

        
        if self.solution_path == "":
            # create a timer to run planner
            self.timer_solve_planning_problem = self.create_timer(
                timer_period_sec=self.get_parameter("planner_update_time").get_parameter_value().double_value,
                callback=self.solve_planning_problem, callback_group=self.callback_group)
        else:
            # follow solution trajectory
            self.follow_solution_trajectory()
            

    def update_scenario(self):
        """
        Update the commonroad scenario with the latest vehicle state and obstacle messages received.
        """
        # process last state message
        if self.current_vehicle_state is not None:
            self._process_current_state()
        else:
            if self.get_parameter("detailed_log").get_parameter_value().bool_value:
                self.get_logger().info("has not received a vehicle state yet!")
            return

        # process last static obstacle message
        self._process_static_obs()

        # process last dynamic obstacle message
        self._process_dynamic_obs()

        # plot scenario if plot_scenario = True
        if self.get_parameter('plot_scenario').get_parameter_value().bool_value:
            self._plot_scenario()

        if self.write_scenario:
            self._write_scenario()

    def solve_planning_problem(self) -> None:
        """
        Solve planning problem with algorithms offered by commonroad.
        """
        try:

            # avoid parallel processing issues by checking if a planning problem is already being solved
            if not self.is_computing_trajectory:
                # Compute trajectory
                self.is_computing_trajectory = True

                # update scenario
                self.update_scenario()

                # check if initial pose was changed (if true: recalculate reference path)
                if self.new_initial_pose:

                    # check if the current_vehicle_state was already updated (=pose received by current state callback), otherwise wait one planning cycle
                    if not self.new_pose_received:
                        self.is_computing_trajectory = False
                        return
                    
                    self.new_initial_pose = False
                    self.new_pose_received = False

                    self.get_logger().info("Replanning route to goal")

                    # insert current goal into list of goal messages and set route_planned to false to trigger route planning
                    if self.current_goal_msg:
                        self.goal_msgs.insert(0, self.current_goal_msg)
                    self.route_planned = False

                if not self.route_planned:
                    # if currently no active goal, set a new goal (if one exists)
                    try:
                        self._set_new_goal()
                    except Exception:
                        self.get_logger().error(traceback.format_exc())

                if self.route_planned:

                    if not self.velocity_planner.get_is_velocity_planning_completed():
                        self.get_logger().info("Can't run route planner because interface is still waiting for velocity planner")
                        self.velocity_planner.send_reference_path([self.utm2map(point) for point in self.reference_path], self.current_goal_msg.pose.position)
                        self.is_computing_trajectory = False
                        return

                    if not self.reference_path_published:
                        # publish current reference path
                        self._pub_route(*self.velocity_planner.get_reference_velocities())

                    if self.get_parameter("detailed_log").get_parameter_value().bool_value:
                        self.get_logger().info("Solving planning problem!")

                    if self.planner_type == 1:  # Breadth First Search
                        if self.get_parameter("detailed_log").get_parameter_value().bool_value:
                            self.get_logger().info("Running breadth first search")
                        self._run_search_planner()

                    if self.planner_type == 2:  # Reactive Planner

                        reference_velocity = max(1, self.velocity_planner.get_velocity_at_aw_position_with_lookahead(self.current_vehicle_state.pose.pose.position, self.ego_vehicle_state.velocity))

                        if self.get_parameter("detailed_log").get_parameter_value().bool_value:
                            self.get_logger().info("Running reactive planner")
                            self.get_logger().info("Reactive planner init_state position: " + str(self.ego_vehicle_state.position))
                            self.get_logger().info("Reactive planner init_state velocity: " + str(max(self.ego_vehicle_state.velocity, 0.1)))
                            self.get_logger().info("Reactive planner reference path velocity: " + str(reference_velocity))
                            self.get_logger().info("Reactive planner reference path length: " + str(len(self.reference_path)))
                            if len(self.reference_path > 1):
                                self.get_logger().info("Reactive planner reference path: " + str(self.reference_path[0]) + "  --->  ["  \
                                    + str(len(self.reference_path)-2) + " states skipped]  --->  " + str(self.reference_path[-1]))

                        # when starting the route and the initial velocity is 0, the reactive planner would return zero velocity for
                        # it's first state and thus never start driving. As a result, we increase the velocity a little bit here
                        init_state=deepcopy(self.ego_vehicle_state)
                        if init_state.velocity < 0.1:
                            init_state.velocity = 0.1
                            
                        self.planner._run_reactive_planner(init_state=init_state, goal=self.planning_problem.goal, reference_path=self.reference_path, reference_velocity=reference_velocity)

                        assert(self.planner.optimal != False)
                        assert(self.planner.valid_states != [])
                        assert(max([s.velocity for s in self.planner.valid_states]) > 0)

                        if self.get_parameter("detailed_log").get_parameter_value().bool_value:
                            self.get_logger().info("Reactive planner trajectory: " + str([self.planner.valid_states[0].position]) + " -> ... -> " + str([self.planner.valid_states[-1].position]))
                            self.get_logger().info("Reactive planner velocities: " + str([s.velocity for s in self.planner.valid_states]))
                            self.get_logger().info("Reactive planner acc: " + str([s.acceleration for s in self.planner.valid_states]))
                            
                        # calculate velocities and accelerations of planner states
                        # self._calculate_velocities(self.planner.valid_states, self.ego_vehicle_state.velocity)

                        # publish trajectory
                        self._prepare_traj_msg(self.planner.valid_states)
                        if self.get_parameter("detailed_log").get_parameter_value().bool_value:
                            self.get_logger().info("Autoware state and engage messages published!")
                    
                    # check if goal is reached
                    self._is_goal_reached()

                self.is_computing_trajectory = False
            else:
                if self.get_parameter("detailed_log").get_parameter_value().bool_value:
                    self.get_logger().info("already solving planning problem")

        except Exception:
            self.get_logger().error(traceback.format_exc())


    def _is_goal_reached(self):
        """
        Check if vehicle is in goal region. If in goal region set new goal.
        """
        if self.planning_problem:
            
            if self.planning_problem.goal.is_reached(self.ego_vehicle_state) and \
                                                    (self.get_clock().now() - self.last_goal_reached).nanoseconds > 5e8:
                self.get_logger().info("Car arrived at goal!")
                self.last_goal_reached = self.get_clock().now()

                if self.goal_msgs == []:
                    self.route_planned = False
                    self.planning_problem = None

                    self.set_state(AutowareState.ARRIVED_GOAL)

                    # publish empty trajectory
                    #self._prepare_traj_msg([])
                    self._pub_route([], [])
                else:
                    # set next goal
                    self._set_new_goal()

    
    def init_proj_str(self):

        map_path = self.get_parameter('map_path').get_parameter_value().string_value
        if not os.path.exists(map_path):
            raise ValueError("Can't find given map path: %s" % map_path)

        map_config_tmp = list(glob.iglob(os.path.join(map_path, '*.[yY][aA][mM][lL]')))
        if not map_config_tmp:
            raise ValueError("Couldn't load map origin! No YAML file exists in: %s" % map_path)

        with open(map_config_tmp[0]) as f:
            data = yaml.load(f, Loader=SafeLoader)
        self.aw_origin_latitude = Decimal(data["/**"]["ros__parameters"]["map_origin"]["latitude"])
        self.aw_origin_longitude = Decimal(data["/**"]["ros__parameters"]["map_origin"]["longitude"])
        try:
            self.use_local_coordinates = bool(data["/**"]["ros__parameters"]["use_local_coordinates"])
            self.get_logger().info("self.use_local_coordinates = True, using same coordinates in CR and AW")
        except KeyError: 
            self.use_local_coordinates = False
            self.get_logger().info("self.use_local_coordinates = False, converting CR coordinates to AW")

        if abs(self.aw_origin_longitude) > 180 or abs(self.aw_origin_latitude) > 90:
            # In some CR scenarios, the lat/long values are set to non-existing values. Use 0 values instead
            self.aw_origin_latitude = 0
            self.aw_origin_longitude = 0
            self.get_logger().warn("Invalid lat/lon coordinates: lat %d, lon %d. Using lat 0 long 0 instead." % (self.aw_origin_latitude, self.aw_origin_longitude))

        
        utm_str = utm.from_latlon(float(self.aw_origin_latitude), float(self.aw_origin_longitude))
        self.proj_str = "+proj=utm +zone=%d +datum=WGS84 +ellps=WGS84" % (utm_str[2])
        if self.get_parameter("detailed_log").get_parameter_value().bool_value:
            self.get_logger().info("Proj string: %s" % self.proj_str)


    def follow_solution_trajectory(self):
        solution = CommonRoadSolutionReader.open(self.solution_path)
        solution_traj = solution.planning_problem_solutions.trajectory
        if self.get_parameter("detailed_log").get_parameter_value().bool_value:
            self.get_logger().info("Loading solution trajectory: ", solution_traj.valid_states)

        self._prepare_traj_msg(solution_traj.valid_states)

        self.set_state(AutowareState.WAITING_FOR_ENGAGE)
    

    def convert_origin(self):
        """
        Compute coordinate of the origin in UTM (used in commonroad) frame.
        """
        proj = Proj(self.proj_str)

        # Get Autoware map origin from osm file
        aw_origin_latitude = self.aw_origin_latitude
        aw_origin_longitude = self.aw_origin_longitude

        aw_origin_x, aw_origin_y = proj(aw_origin_longitude, aw_origin_latitude)

        if self.get_parameter("detailed_log").get_parameter_value().bool_value:
            self.get_logger().info("Autoware origin lat: %s,   origin lon: %s" % (aw_origin_latitude, aw_origin_longitude))
            self.get_logger().info("Autoware origin x: %s,   origin y: %s" % (aw_origin_x, aw_origin_y))

        
        # Get CommonRoad map origin
        cr_origin_lat = Decimal(self.scenario.location.gps_latitude)
        cr_origin_lon = Decimal(self.scenario.location.gps_longitude)

        cr_origin_x, cr_origin_y = proj(cr_origin_lon, cr_origin_lat)

        if self.get_parameter("detailed_log").get_parameter_value().bool_value:
            self.get_logger().info("CommonRoad origin lat: %s,   origin lon: %s" % (cr_origin_lat, cr_origin_lon))
            self.get_logger().info("CommonRoad origin x: %s,   origin y: %s" % (cr_origin_x, cr_origin_y))
        
        if self.use_local_coordinates: # using local CR scenario coordinates => same origin
            self.origin_transformation_x = 0
            self.origin_transformation_y = 0
        else:
            self.origin_transformation_x = aw_origin_x - cr_origin_x
            self.origin_transformation_y = aw_origin_y - cr_origin_y
        self.get_logger().info("origin transformation x: %s,   origin transformation y: %s" % (self.origin_transformation_x, self.origin_transformation_y))


    def create_ego_vehicle_info(self):
        """
        Compute the dimensions of the ego vehicle.
        """
        cg_to_front = self.get_parameter("vehicle.cg_to_front").get_parameter_value().double_value
        cg_to_rear = self.get_parameter("vehicle.cg_to_rear").get_parameter_value().double_value
        width = self.get_parameter("vehicle.width").get_parameter_value().double_value
        front_overhang = self.get_parameter("vehicle.front_overhang").get_parameter_value().double_value
        rear_overhang = self.get_parameter("vehicle.rear_overhang").get_parameter_value().double_value
        self.vehicle_length = front_overhang + cg_to_front + cg_to_rear + rear_overhang
        self.vehicle_width = width
        self.vehicle_wheelbase = cg_to_front + cg_to_rear


    def build_scenario(self):
        """
        Open commonroad scenario in parallel if it is in the same folder as the autoware map or transform map from osm/lanelet2 format to commonroad scenario format.
        """
        map_path = self.get_parameter('map_path').get_parameter_value().string_value
        # get osm file in folder map_path
        map_filename = list(glob.iglob(os.path.join(map_path, '*.[oO][sS][mM]')))[0]
        map_filename_cr = list(glob.iglob(os.path.join(map_path, '*.[xX][mM][lL]')))
        # if no commonroad file is present in the directory then create it
        # if False:
        if not map_filename_cr is None and len(map_filename_cr) > 0:
            commonroad_reader = CommonRoadFileReader(map_filename_cr[0])
            self.scenario, self.planning_problem_set = commonroad_reader.open()

        else:
            self.get_logger().info(f"Could not find a commonroad scenario inside the directory. Creating it from the autoware map instead")
            left_driving = self.get_parameter('left_driving').get_parameter_value().bool_value
            adjacencies = self.get_parameter('adjacencies').get_parameter_value().bool_value
            self.scenario = lanelet_to_commonroad(map_filename,
                                                proj=self.proj_str,
                                                left_driving=left_driving,
                                                adjacencies=adjacencies)

        if self.write_scenario:
            # save map
            self._write_scenario()

    def publish_initial_states(self):
        """
        publish the initial state and the goal from the commonroad scenario into the autoware
        """
        if len(list(self.planning_problem_set.planning_problem_dict.values())) > 0:
            self.scenario.planning_problem = list(self.planning_problem_set.planning_problem_dict.values())[0]
        else:
            self.get_logger().info(f"planning problem not found in the scenario")
            return
        
        initial_state = self.scenario.planning_problem.initial_state
        if initial_state is None:
            self.get_logger().info(f"no initial state given")
            return
        # save inital obstacles because they are removed in _process_static_obs()
        self.initial_static_obstacles = self.scenario.static_obstacles
        self.initial_dynamic_obstacles = self.scenario.dynamic_obstacles
        # publish the iniatial pose to the autoware PoseWithCovarianceStamped
        initial_pose_msg = PoseWithCovarianceStamped()
        initial_pose_msg.header = Header()
        initial_pose_msg.header.stamp = self.get_clock().now().to_msg()
        initial_pose_msg.header.frame_id = 'map'
        pose = Pose()
        pose.position = self.utm2map(initial_state.position)
        pose.orientation = Cr2Auto.orientation2quaternion(initial_state.orientation)
        initial_pose_msg.pose.pose = pose
        self.initial_pose_pub.publish(initial_pose_msg)
        self.get_logger().info("initial pose (%f, %f)" % (initial_state.position[0], initial_state.position[1]))

        # publish the goal if present
        if len(self.scenario.planning_problem.goal.state_list) > 0:
            goal_state = self.scenario.planning_problem.goal.state_list[0]
            position, orientation = None, None
            if isinstance(goal_state.position, ShapeGroup): # goal is a lanelet => compute orientation from its shape
                shape = goal_state.position.shapes[0]
                position = (shape.vertices[0] + shape.vertices[1]) / 2 # starting middle point on the goal lanelet
                possible_lanelets = self.scenario.lanelet_network.find_lanelet_by_shape(shape)
                for pl in possible_lanelets: # find an appropriate lanelet
                    try:
                        orientation = Cr2Auto.orientation2quaternion(
                            self.scenario.lanelet_network.find_lanelet_by_id(pl).orientation_by_position(position))
                        break
                    except AssertionError:
                        continue

            if hasattr(goal_state, 'position') and hasattr(goal_state, 'orientation') or (
                position is not None and orientation is not None): # for the ShapeGroup case
                if position is None and orientation is None:
                    position = goal_state.position.center
                    orientation = Cr2Auto.orientation2quaternion(goal_state.orientation.start) # w,z
                goal_msg = PoseStamped()
                goal_msg.header = Header()
                goal_msg.header.stamp = self.get_clock().now().to_msg()
                goal_msg.header.frame_id = 'map'
                pose = Pose()
                pose.position = self.utm2map(position)
                pose.orientation = orientation
                goal_msg.pose = pose
                self.goal_pose_pub.publish(goal_msg)
                self.get_logger().info("goal pose: (%f, %f)" % (pose.position.x, pose.position.y))
                

            # publish visual goal region(s)
            id = 0xffff # just a value
            goal_region_msgs = MarkerArray()
            for goal_state in self.scenario.planning_problem.goal.state_list:
                if hasattr(goal_state, 'position'):
                    shapes = []
                    if isinstance(goal_state.position, ShapeGroup):
                        for shape in goal_state.position.shapes:
                            shapes.append(shape)
                    else:
                        shapes = [goal_state.position]    
                    for shape in shapes:  
                        marker = Marker()
                        marker.header.frame_id = "map"
                        marker.id = id
                        marker.ns = "goal_region"
                        marker.frame_locked = True
                        marker.action = Marker.ADD
                        marker.color.r = 1.0
                        marker.color.g = 0.843
                        marker.color.b = 0.0
                        marker.color.a = 1.0
                        marker.pose.position.z = 0.0
                        if isinstance(shape, Rectangle):
                            marker.type = Marker.CUBE
                            marker.pose.position = self.utm2map(shape.center)
                            marker.scale.x = shape.length
                            marker.scale.y = shape.width
                            marker.scale.z = 0.001
                            marker.pose.orientation = Cr2Auto.orientation2quaternion(shape.orientation)
                        elif isinstance(shape, Circle):
                            marker.type = Marker.CYLINDER
                            marker.pose.position = self.utm2map(shape.center)
                            marker.scale.x = shape.radius
                            marker.scale.y = shape.radius
                            marker.scale.z = 0.001
                        elif isinstance(shape, Polygon): # visualizes borders of a goal region
                            marker.type = Marker.LINE_STRIP
                            marker.scale.x = 0.15
                            points = []
                            for v in shape.vertices:
                                # self.get_logger().info("point (%f, %f)" % (v[0], v[1]))
                                point = Point()
                                point.x = v[0]
                                point.y = v[1]
                                points.append(point)
                            marker.points = points

                        goal_region_msgs.markers.append(marker)
                        id += 1
            self.goal_region_pub.publish(goal_region_msgs)
            self.get_logger().info('published the goal region')

    def initialize_velocity_planner(self):
        # Initialize Velocity Planner
        self.velocity_planner = VelocityPlanner(self.get_parameter("detailed_log").get_parameter_value().bool_value,
                                                self.get_logger(),
                                                self.get_parameter('velocity_planner.lookahead_dist').get_parameter_value().double_value,
                                                self.get_parameter('velocity_planner.lookahead_time').get_parameter_value().double_value)

        self.traj_sub_smoothed = self.create_subscription(
            AWTrajectory,
            '/planning/scenario_planning/trajectory_smoothed',
            self.velocity_planner.smoothed_trajectory_callback,
            1,
            callback_group=self.callback_group
        )
                # publish trajectory to motion velocity smoother
        self.velocity_pub = self.create_publisher(
            AWTrajectory,
            '/planning/scenario_planning/scenario_selector/trajectory',
            1
        )
        self.velocity_planner.set_publisher(self.velocity_pub)

    def publish_initial_obstacles(self):
        header = Header()
        header.stamp = self.get_clock().now().to_msg()
        header.frame_id = 'map'
        for obstacle in self.initial_static_obstacles:
            object_msg = Object()
            object_msg.header = header
            pose = Pose()
            pose.position = self.utm2map(obstacle.initial_state.position)
            pose.orientation = Cr2Auto.orientation2quaternion(obstacle.initial_state.orientation)
            object_msg.initial_state.pose_covariance.pose = pose
            object_msg.classification.label = 1
            object_msg.classification.probability = 1.0
            object_msg.shape.dimensions.x = obstacle.obstacle_shape.length
            object_msg.shape.dimensions.y = obstacle.obstacle_shape.width
            object_msg.shape.dimensions.z = 1.5
            object_msg.max_velocity = 0.0
            object_msg.min_velocity = 0.0

            self.initial_obs_pub.publish(object_msg)
            self.get_logger().info(
                "published a static obstacle at: (%f %f). Dim: (%f, %f)" % (
                    pose.position.x, pose.position.y,
                    object_msg.shape.dimensions.x, object_msg.shape.dimensions.y
                    )
                )

        for obstacle in self.initial_dynamic_obstacles:
            object_msg = Object()
            object_msg.header = header
            pose = Pose()
            pose.position = self.utm2map(obstacle.initial_state.position)
            pose.orientation = Cr2Auto.orientation2quaternion(obstacle.initial_state.orientation)
            object_msg.initial_state.pose_covariance.pose = pose
            object_msg.initial_state.twist_covariance.twist.linear.x = 3.0
            object_msg.classification.label = 1
            object_msg.classification.probability = 1.0
            object_msg.shape.dimensions.x = obstacle.obstacle_shape.length
            object_msg.shape.dimensions.y = obstacle.obstacle_shape.width
            object_msg.shape.dimensions.z = 2.0
            object_msg.initial_state.twist_covariance.twist.linear.x = obstacle.initial_state.velocity
            object_msg.initial_state.accel_covariance.accel.linear.x = obstacle.initial_state.acceleration
            object_msg.max_velocity = 20.0
            object_msg.min_velocity = -10.0

            self.initial_obs_pub.publish(object_msg)
            self.get_logger().info(
                "published a dynamic obstacle at: (%f %f); Dim: (%f, %f); velocity: %f; acceleration: %f" % (
                    pose.position.x, pose.position.y,
                    object_msg.shape.dimensions.x, object_msg.shape.dimensions.y,
                    obstacle.initial_state.velocity,
                    obstacle.initial_state.acceleration
                    )
                )

    def current_state_callback(self, msg: Odometry) -> None:
        """
        Callback to current kinematic state of the ego vehicle. Safe the message for later processing.
        :param msg: current kinematic state message
        """
        self.current_vehicle_state = msg
        self.new_pose_received = True

    def _process_current_state(self) -> None:
        """
        Calculate the current commonroad state from the autoware latest state message.
        """
        if self.current_vehicle_state is not None:
            source_frame = self.current_vehicle_state.header.frame_id
            time_step = 0
            # lookup transform
            succeed = self.tf_buffer.can_transform("map",
                                                   source_frame,
                                                   rclpy.time.Time(),
                                                   )
            if not succeed:
                self.get_logger().error(f"Failed to transform from {source_frame} to map frame")
                return None

            if source_frame != "map":
                temp_pose_stamped = PoseStamped()
                temp_pose_stamped.header = self.current_vehicle_state.header
                temp_pose_stamped.pose = self.current_vehicle_state.pose.pose
                pose_transformed = self._transform_pose_to_map(temp_pose_stamped)
                position = self.map2utm(pose_transformed.pose.position)
                orientation = quaternion2orientation(pose_transformed.pose.orientation)
            else:
                position = self.map2utm(self.current_vehicle_state.pose.pose.position)
                orientation = quaternion2orientation(self.current_vehicle_state.pose.pose.orientation)
            #steering_angle=  arctan2(wheelbase * yaw_rate, velocity)
            steering_angle=np.arctan2(self.vehicle_wheelbase * self.current_vehicle_state.twist.twist.angular.z, self.current_vehicle_state.twist.twist.linear.x)

            self.ego_vehicle_state = CustomState(position=position,
                                           orientation=orientation,
                                           velocity=self.current_vehicle_state.twist.twist.linear.x,
                                           yaw_rate=self.current_vehicle_state.twist.twist.angular.z,
                                           slip_angle=0.0,
                                           time_step=time_step,
                                           steering_angle = steering_angle)

    def static_obs_callback(self, msg: DetectedObjects) -> None:
        """
        Callback to static obstacles. Safe the message for later processing.
        :param msg: static obstacles message
        """
        self.last_msg_static_obs = msg

    def _process_static_obs(self) -> None:
        """
        Convert static autoware obstacles to commonroad obstacles and add them to the scenario.
        """
        if self.last_msg_static_obs is not None:
            # ToDo: remove the dynamic obstacles from the static list

            temp_pose = PoseStamped()
            temp_pose.header = self.last_msg_static_obs.header
            self.scenario.remove_obstacle(self.scenario.static_obstacles)

            for box in self.last_msg_static_obs.objects:
                # ToDo: CommonRoad can also consider uncertain states of obstacles, which we could derive from the covariances
                temp_pose.pose.position.x = box.kinematics.pose_with_covariance.pose.position.x
                temp_pose.pose.position.y = box.kinematics.pose_with_covariance.pose.position.y
                temp_pose.pose.position.z = box.kinematics.pose_with_covariance.pose.position.z
                temp_pose.pose.orientation.x = box.kinematics.pose_with_covariance.pose.orientation.x
                temp_pose.pose.orientation.y = box.kinematics.pose_with_covariance.pose.orientation.y
                temp_pose.pose.orientation.z = box.kinematics.pose_with_covariance.pose.orientation.z
                temp_pose.pose.orientation.w = box.kinematics.pose_with_covariance.pose.orientation.w
                pose_map = self._transform_pose_to_map(temp_pose)
                if pose_map is None:
                    continue

                pos = self.map2utm(pose_map.pose.position)
                orientation = quaternion2orientation(pose_map.pose.orientation)
                width = box.shape.dimensions.y
                length = box.shape.dimensions.x

                obs_state = CustomState(position=pos,
                                  orientation=orientation,
                                  time_step=0)

                obs_id = self.scenario.generate_object_id()
                # ToDo: get object type from autoware --> see https://gitlab.com/autowarefoundation/autoware.auto/autoware_auto_msgs/-/blob/master/autoware_auto_perception_msgs/msg/ObjectClassification.idl
                obs_type = ObstacleType.UNKNOWN
                obs_shape = Rectangle(width=width, length=length)

                self.scenario.add_objects(StaticObstacle(obs_id, obs_type, obs_shape, obs_state))

    def dynamic_obs_callback(self, msg: PredictedObjects) -> None:
        """
        Callback to dynamic obstacles. Safe the message for later processing.
        :param msg: dynamic obstacles message
        """
        self.last_msg_dynamic_obs = msg

    def traj_linear_interpolate(self, point_1: Pose, point_2: Pose, smaller_dt: float, bigger_dt: float) -> Pose:
        """
        interpolation for a point between two points
        :param point_1: point which will be smaller than interpolated point (on left-side)
        :param point_1: point which will be bigger than interpolated point (on right-side)
        :param smaller_dt: time step for the point will be interpolated
        :param bigger_dt: time step for the points which will be used for interpolation
        :return: pose of the interpolated point
        """
        new_point = Pose()
        new_point.position.x = point_1.position.x + \
                               ((point_2.position.x - point_1.position.x) / smaller_dt) * \
                               (bigger_dt - smaller_dt)
        new_point.position.y = point_1.position.y + \
                               ((point_2.position.y - point_1.position.y) / smaller_dt) * \
                               (bigger_dt - smaller_dt)
        new_point.position.z = point_1.position.z + \
                               ((point_2.position.z - point_1.position.z) / smaller_dt) * \
                               (bigger_dt - smaller_dt)
        new_point.orientation.x = point_1.orientation.x + \
                                  ((point_2.orientation.x - point_1.orientation.x) / smaller_dt) * \
                                  (bigger_dt - smaller_dt)
        new_point.orientation.y = point_1.orientation.y + \
                                  ((point_2.orientation.y - point_1.orientation.y) / smaller_dt) * \
                                  (bigger_dt - smaller_dt)
        new_point.orientation.z = point_1.orientation.z + \
                                  ((point_2.orientation.z - point_1.orientation.z) / smaller_dt) * \
                                  (bigger_dt - smaller_dt)
        new_point.orientation.w = point_1.orientation.w + \
                                  ((point_2.orientation.w - point_1.orientation.w) / smaller_dt) * \
                                  (bigger_dt - smaller_dt)
        return new_point

    def _process_dynamic_obs(self) -> None:
        """
        Convert dynamic autoware obstacles to commonroad obstacles and add them to the scenario.
        """
        if self.last_msg_dynamic_obs is not None:
            for object in self.last_msg_dynamic_obs.objects:
                position = self.map2utm(object.kinematics.initial_pose_with_covariance.pose.position)
                orientation = quaternion2orientation(
                    object.kinematics.initial_pose_with_covariance.pose.orientation)
                velocity = object.kinematics.initial_twist_with_covariance.twist.linear.x
                yaw_rate = object.kinematics.initial_twist_with_covariance.twist.angular.z
                width = object.shape.dimensions.y
                length = object.shape.dimensions.x
                time_step = 0
                traj = []
                highest_conf_val = 0
                highest_conf_idx = 0
                for i in range(len(object.kinematics.predicted_paths)):
                    conf_val = object.kinematics.predicted_paths[i].confidence
                    if conf_val > highest_conf_val:
                        highest_conf_val = conf_val
                        highest_conf_idx = i

                obj_traj_dt = object.kinematics.predicted_paths[highest_conf_idx].time_step.nanosec

                planning_dt = self.get_parameter('reactive_planner.planning.dt').get_parameter_value().double_value
                if obj_traj_dt > planning_dt * 1e9:
                    # upsample predicted path of obstacles to match dt
                    if obj_traj_dt % (planning_dt * 1e9) == 0.0:
                        dt_ratio = int(obj_traj_dt / (planning_dt * 1e9)) + 1
                    else:
                        dt_ratio = math.ceil(obj_traj_dt / (planning_dt * 1e9))

                    for point in object.kinematics.predicted_paths[highest_conf_idx].path:
                        traj.append(point)
                        if len(traj) >= 2:
                            point_2 = traj[-1]
                            point_1 = traj[-2]
                            new_points_x = np.linspace(point_1.position.x, point_2.position.x, dt_ratio)
                            new_points_y = np.linspace(point_1.position.y, point_2.position.y, dt_ratio)
                            new_points_z = np.linspace(point_1.position.z, point_2.position.z, dt_ratio)
                            new_points_ort_x = np.linspace(point_1.orientation.x, point_2.orientation.x, dt_ratio)
                            new_points_ort_y = np.linspace(point_1.orientation.y, point_2.orientation.y, dt_ratio)
                            new_points_ort_z = np.linspace(point_1.orientation.z, point_2.orientation.z, dt_ratio)
                            new_points_ort_w = np.linspace(point_1.orientation.w, point_2.orientation.w, dt_ratio)
                            for i in range(1, dt_ratio - 1):  # don't take first and last samples, they were already appended
                                new_point_pos = Point()
                                new_point_pos.x = new_points_x[i]
                                new_point_pos.y = new_points_y[i]
                                new_point_pos.z = new_points_z[i]
                                new_point_ort = Quaternion()
                                new_point_ort.x = new_points_ort_x[i]
                                new_point_ort.y = new_points_ort_y[i]
                                new_point_ort.z = new_points_ort_z[i]
                                new_point_ort.w = new_points_ort_w[i]
                                new_traj_point = Pose()
                                new_traj_point.position = new_point_pos
                                new_traj_point.orientation = new_point_ort
                                traj.insert(-1, new_traj_point)  # upsampled trajectory list

                elif obj_traj_dt < planning_dt * 1e9:
                    # downsample predicted path of obstacles to match dt.
                    # if the time steps are divisible without reminder,
                    # get the trajectories at the steps according to ratio
                    if (planning_dt * 1e9) % obj_traj_dt == 0.0:
                        dt_ratio = (planning_dt * 1e9) / obj_traj_dt
                        for idx, point in enumerate(object.kinematics.predicted_paths[highest_conf_idx].path):
                            if (idx + 1) % dt_ratio == 0:
                                traj.append(point)
                    else:
                        # make interpolation according to time steps
                        dt_ratio = math.ceil((planning_dt * 1e9) / obj_traj_dt)
                        for idx, point in enumerate(object.kinematics.predicted_paths[highest_conf_idx].path):
                            if (idx + 1) % dt_ratio == 0:
                                point_1 = object.kinematics.predicted_paths[highest_conf_idx].path[idx - 1]
                                point_2 = point
                                new_point = self.traj_linear_interpolate(point_1, point_2, obj_traj_dt, planning_dt * 1e9)
                                traj.append(new_point)
                else:
                    for point in object.kinematics.predicted_paths[highest_conf_idx].path:
                        traj.append(point)

                object_id_aw = object.object_id.uuid
                aw_id_list = [list(value) for value in self.dynamic_obstacles_ids.values()]
                if list(object_id_aw) not in aw_id_list:
                    dynamic_obstacle_initial_state = CustomState(position=position,
                                                           orientation=orientation,
                                                           velocity=velocity,
                                                           yaw_rate=yaw_rate,
                                                           time_step=time_step)
                    object_id_cr = self.scenario.generate_object_id()
                    self.dynamic_obstacles_ids[object_id_cr] = object_id_aw
                    self._add_dynamic_obstacle(dynamic_obstacle_initial_state, traj, width, length, object_id_cr,
                                               time_step)
                else:
                    for key, value in self.dynamic_obstacles_ids.items():
                        if np.array_equal(object_id_aw, value):
                            dynamic_obs = self.scenario.obstacle_by_id(key)
                            if dynamic_obs:
                                dynamic_obs.initial_state = CustomState(position=position,
                                                                  orientation=orientation,
                                                                  velocity=velocity,
                                                                  yaw_rate=yaw_rate,
                                                                  time_step=time_step)
                                dynamic_obs.obstacle_shape = Rectangle(width=width, length=length)
                                if len(traj) > 2:
                                    dynamic_obs.prediction = TrajectoryPrediction(
                                        self._awtrajectory_to_crtrajectory(2, dynamic_obs.initial_state.time_step,
                                                                           traj),
                                        dynamic_obs.obstacle_shape)

    def _add_dynamic_obstacle(self, initial_state, traj, width, length, object_id, time_step) -> None:
        """
        Add dynamic obstacles with their trajectory
        :param initial_state: initial state of obstacle
        :param traj: trajectory of obstacle
        :param width: width of obstacle
        :param length: length of obstacle
        :param object_id: id of obstacle
        :param time_step: time step of the obstacle
        """
        dynamic_obstacle_shape = Rectangle(width=width, length=length)
        # ToDo: get object type from autoware
        dynamic_obstacle_type = ObstacleType.CAR
        dynamic_obstacle_id = object_id
        if len(traj) > 2:
            # create the trajectory of the obstacle, starting at time_step
            dynamic_obstacle_trajectory = self._awtrajectory_to_crtrajectory(2, time_step, traj)

            # create the prediction using the trajectory and the shape of the obstacle
            dynamic_obstacle_prediction = TrajectoryPrediction(dynamic_obstacle_trajectory, dynamic_obstacle_shape)

            dynamic_obstacle = DynamicObstacle(dynamic_obstacle_id,
                                               dynamic_obstacle_type,
                                               dynamic_obstacle_shape,
                                               initial_state,
                                               dynamic_obstacle_prediction)
        else:
            dynamic_obstacle = DynamicObstacle(dynamic_obstacle_id,
                                               dynamic_obstacle_type,
                                               dynamic_obstacle_shape,
                                               initial_state)
        # add dynamic obstacle to the scenario
        self.scenario.add_objects(dynamic_obstacle)

    def _awtrajectory_to_crtrajectory(self, mode, time_step, traj):
        """
        Generate a commonroad trajectory from autoware trajectory.
        :param mode: 1=TrajectoryPoint mode, 2=pose mode
        :param time_step: timestep from which to start
        :param traj: the trajectory in autoware format
        :return CRTrajectory: the trajectory in commonroad format
        """
        state_list = []
        work_traj = []
        if mode == 1:
            for TrajectoryPoint in traj:
                work_traj.append(TrajectoryPoint.pose)
        else:
            work_traj = traj
        for i in range(len(work_traj)):
            # compute new position
            position = self.map2utm(work_traj[i].position)
            orientation = quaternion2orientation(work_traj[i].orientation)
            # create new state
            new_state = CustomState(position=position, orientation=orientation, time_step=i)
            # add new state to state_list
            state_list.append(new_state)

        return CRTrajectory(time_step, state_list)

    def initial_pose_callback(self, msg: PoseWithCovarianceStamped) -> None:
        """
        Callback to initial pose changes. Safe message for later processing
        :param msg: Initial Pose message
        """

        self.get_logger().info("Received new initial pose!")
        self.initial_pose = msg
        self.new_initial_pose = True
        self.new_pose_received = False

    def goal_pose_callback(self, msg: PoseStamped) -> None:
        """
        Callback to goal pose. Safe message to goal message list and set as active goal if no goal is active.
        :param msg: Goal Pose message
        """
        self.get_logger().info("Received new goal pose!")
        self.goal_msgs.append(msg)

        if self.get_parameter("detailed_log").get_parameter_value().bool_value:
            self.get_logger().info("goal msg: " + str(msg))

        self._pub_goals()
         # autoware requires that the reference path has to be published again when new goals are published
        if self.velocity_planner.get_is_velocity_planning_completed():
            self._pub_route(*self.velocity_planner.get_reference_velocities()) 

    def set_state(self, new_aw_state: AutowareState):
        self.aw_state.state = new_aw_state
        if self.get_parameter("detailed_log").get_parameter_value().bool_value:
            self.get_logger().info("Setting new state to: " + str(new_aw_state))
        self.aw_state_pub.publish(self.aw_state)

        if new_aw_state != AutowareState.DRIVING:
            self.engage_status = False

        # Send engage signal
        engage_msg = Engage()
        engage_msg.engage = self.engage_status
        self.engage_pub.publish(engage_msg)
        self.vehicle_engage_pub.publish(engage_msg)
        self.ext_engage_pub.publish(engage_msg)
        self.api_engage_pub.publish(engage_msg)

    def get_state(self):
        return self.aw_state.state

    def _set_new_goal(self) -> None:
        """
        Set the next goal of the goal message list active. Calculate route to new goal. 
        Publish new goal markers and route for visualization in RVIZ.
        """
        # set new goal if we have one
        if len(self.goal_msgs) > 0:

            if self.get_parameter("detailed_log").get_parameter_value().bool_value:
                self.get_logger().info("Setting new goal")

            self.set_state(AutowareState.PLANNING)

            current_msg = self.goal_msgs.pop(0)
            self.current_goal_msg = deepcopy(current_msg)

            self.get_logger().info("Pose position: " + str(current_msg.pose.position))

            position = self.map2utm(current_msg.pose.position)
            pos_x = position[0]
            pos_y = position[1]
            self.get_logger().info("Pose position utm: " + str(position))
            orientation = quaternion2orientation(current_msg.pose.orientation)
            if self.ego_vehicle_state is None:
                self.get_logger().error("ego vehicle state is None")
                return

            max_vel = self.get_parameter('vehicle.max_velocity').get_parameter_value().double_value
            min_vel = self.get_parameter('vehicle.min_velocity').get_parameter_value().double_value
            velocity_interval = Interval(min_vel, max_vel)

            # get goal lanelet and its width
            # subtract commonroad map origin
            goal_lanelet_id = self.scenario.lanelet_network.find_lanelet_by_position([np.array([pos_x, pos_y])])

            if self.get_parameter("detailed_log").get_parameter_value().bool_value:
                self.get_logger().info("goal pos_x: " + str(pos_x) + ", pos_y: " + str(pos_y))

            if goal_lanelet_id == [[]]:
                self.get_logger().error("No lanelet found at goal position!")
                return

            if goal_lanelet_id:
                goal_lanelet = self.scenario.lanelet_network.find_lanelet_by_id(goal_lanelet_id[0][0])
                left_vertices = goal_lanelet.left_vertices
                right_vertices = goal_lanelet.right_vertices
                goal_lanelet_width = np.linalg.norm(left_vertices[0] - right_vertices[0])
            else:
                goal_lanelet_width = 3.0

            region = Rectangle(length=self.vehicle_length + 0.25 * self.vehicle_length, width=goal_lanelet_width,
                               center=position, orientation=orientation)
            goal_state = CustomState(position=region, time_step=Interval(0, 1000), velocity=velocity_interval)

            goal_region = GoalRegion([goal_state])
            self.planning_problem = PlanningProblem(planning_problem_id=1,
                                                    initial_state=self.ego_vehicle_state,
                                                    goal_region=goal_region)
            self.get_logger().info("Set new goal active!")
            self._plan_route()
            self._pub_goals()

            self.set_state(AutowareState.WAITING_FOR_ENGAGE)

            self.route_planned = True
        else:

            if self.get_parameter("detailed_log").get_parameter_value().bool_value:
                self.get_logger().info("No new goal could be set")

    def state_callback(self, msg: AutowareState) -> None:
        """
        Callback to autoware state. Safe the message for later processing.
        :param msg: autoware state message
        """
        self.last_msg_aw_state = msg.state

    # The engage signal is sent by the tum_state_rviz_plugin
    # msg.engage sent by tum_state_rviz_plugin will always be true
    def engage_callback(self, msg: Engage) -> None:

        self.engage_status = not self.engage_status

        if self.get_parameter("detailed_log").get_parameter_value().bool_value or True:
            self.get_logger().info("Engage message received! Engage: " + str(self.engage_status) + ", current state: " + str(self.get_state()))

        # Update Autoware state panel
        if self.engage_status and self.get_state() == AutowareState.WAITING_FOR_ENGAGE:
            self.set_state(AutowareState.DRIVING)

            """
            if not self.flag:
                self.publish_initial_obstacles()
                self.flag = True
                
                # gate_mode = GateMode()
                # gate_mode.data = 1 # set control to manual

                # ackermann = AckermannControlCommand()
                # ackermann.stamp = self.get_clock().now().to_msg()
                # ackermann.longitudinal.speed = 5.0
                # ackermann.longitudinal.acceleration = self.scenario.planning_problem.initial_state.acceleration

                # gear_cmd = GearCommand()
                # if ackermann.longitudinal.speed > 0:
                #     gear_cmd.command = GearCommand.DRIVE
                # else:
                #     gear_cmd.command = GearCommand.REVERSE

                # self.gate_mode_pub.publish(gate_mode)
                # self.control_cmd_pub.publish(ackermann)
                # self.gear_cmd_pub.publish(gear_cmd)
                # self.get_logger().info("initial velocity and acceleration: (%f, %f)" % (ackermann.longitudinal.speed, ackermann.longitudinal.acceleration))
                initial_state = self.scenario.planning_problem.initial_state
                new_point = TrajectoryPoint()
                new_point.pose.position = self.utm2map(initial_state.position[0])
                new_point.pose.orientation = Cr2Auto.orientation2quaternion(initial_state.orientation)
                new_point.longitudinal_velocity_mps = initial_state.velocity
                new_point.acceleration_mps2 = initial_state.acceleration
                start = AWTrajectory()
                start.points.append(new_point)
                self.traj_pub.publish(start)
                self.get_logger().info("initial velocity and acceleration: (%f, %f)" % (
                    new_point.longitudinal_velocity_mps, new_point.acceleration_mps2))
            """

        if not self.engage_status and self.get_state() == AutowareState.DRIVING:
            self.set_state(AutowareState.WAITING_FOR_ENGAGE)    


    def _prepare_traj_msg(self, states):
        """
        Prepares trajectory to match autoware format. Publish the trajectory.
        :param states: trajectory points
        :param contains_goal: flag to reduce speed over the last 10 steps
        """
        if self.get_parameter("detailed_log").get_parameter_value().bool_value:
            self.get_logger().info("Preparing trajectory message!")

        self.traj = AWTrajectory()
        self.traj.header.frame_id = "map"

        if states == []:
            self.traj_pub.publish(self.traj)
            self.get_logger().info('New empty trajectory published !!!')
            return

        position_list = []

        for i in range(0, len(states)):
            new_point = TrajectoryPoint()
            new_point.pose.position = self.utm2map(states[i].position)
            position_list.append([states[i].position[0], states[i].position[1]])
            new_point.pose.orientation = orientation2quaternion(states[i].orientation)
            new_point.longitudinal_velocity_mps = float(states[i].velocity)

            # front_wheel_angle_rad not given by autoware planner
            # new_point.front_wheel_angle_rad = states[i].steering_angle
            new_point.acceleration_mps2 = float(states[i].acceleration)

            self.traj.points.append(new_point)

        self.traj_pub.publish(self.traj)
        self.get_logger().info('New trajectory published !!!')

        # visualize_solution(self.scenario, self.planning_problem, create_trajectory_from_list_states(path)) #ToDo: test

    # plan route
    def _plan_route(self):
        """
        Plan a route using commonroad route planner and the current scenario and planning problem.
        """

        self.reference_path_published = False

        if self.get_parameter("detailed_log").get_parameter_value().bool_value:
            self.get_logger().info("Planning route")

        route_planner = RoutePlanner(self.scenario, self.planning_problem)
        reference_path = route_planner.plan_routes().retrieve_first_route().reference_path
        # smooth reference path
        tck, u = splprep(reference_path.T, u=None, k=3, s=0.0)
        u_new = np.linspace(u.min(), u.max(), 200)
        x_new, y_new = splev(u_new, tck, der=0)
        reference_path = np.array([x_new, y_new]).transpose()
        reference_path = resample_polyline(reference_path, 1)
        # remove duplicated vertices in reference path
        _, idx = np.unique(reference_path, axis=0, return_index=True)
        reference_path = reference_path[np.sort(idx)]	
        self.reference_path = reference_path 
        self.velocity_planner.send_reference_path([self.utm2map(point) for point in self.reference_path], self.current_goal_msg.pose.position)

        if self.get_parameter("detailed_log").get_parameter_value().bool_value:
            self.get_logger().info("Route planning completed!")

    def _run_search_planner(self):
        """
        Run one cycle of search based planner.
        """
        # construct motion planner
        planner = self.planner(scenario=self.scenario,
                               planning_problem=self.planning_problem,
                               automaton=self.automaton)
        # visualize searching process
        # scenario_data = (self.scenario, planner.state_initial, planner.shape_ego, self.planning_problem)
        # display_steps(scenario_data, planner.execute_search, planner.config_plot)

        path, _, _ = planner.execute_search()

        if path is not None:
            valid_states = []
            # there are duplicated points, which will arise "same point" exception in AutowareAuto
            for states in path:
                for state in states:
                    if len(valid_states) > 0:
                        last_state = valid_states[-1]
                        if last_state.time_step == state.time_step:
                            continue
                    valid_states.append(state)

            self._prepare_traj_msg(valid_states)
            # visualize_solution(self.scenario, self.planning_problem, create_trajectory_from_list_states(path)) #ToDo: check if working
        else:
            self.get_logger().error("Failed to solve the planning problem.")

    def _pub_goals(self):
        """
        Publish the goals as markers to visualize in RVIZ.
        """
        goals_msg = MarkerArray()

        # first delete all marker
        marker = Marker()
        marker.header.frame_id = "map"
        marker.id = 0
        marker.ns = "goals"
        marker.action = Marker.DELETEALL
        goals_msg.markers.append(marker)

        if self.current_goal_msg is not None:
            marker = Marker()
            marker.header.frame_id = "map"
            marker.id = 1
            marker.ns = "goals"
            marker.frame_locked = True
            marker.type = Marker.SPHERE
            marker.action = Marker.ADD
            marker.scale.x = 1.0
            marker.scale.y = 1.0
            marker.scale.z = 0.1
            marker.color.r = 0.0
            marker.color.g = 1.0
            marker.color.b = 0.0
            marker.color.a = 1.0
            marker.pose.position.x = self.current_goal_msg.pose.position.x
            marker.pose.position.y = self.current_goal_msg.pose.position.y
            marker.pose.position.z = self.current_goal_msg.pose.position.z
            goals_msg.markers.append(marker)

        if len(self.goal_msgs) > 0:
            for i in range(len(self.goal_msgs)):
                marker = Marker()
                marker.header.frame_id = "map"
                marker.id = i + 2
                marker.ns = "goals"
                marker.frame_locked = True
                marker.type = Marker.SPHERE
                marker.action = Marker.ADD
                marker.scale.x = 1.0
                marker.scale.y = 1.0
                marker.scale.z = 0.1
                marker.color.r = 1.0
                marker.color.g = 1.0
                marker.color.b = 0.0
                marker.color.a = 1.0
                marker.pose.position.x = self.goal_msgs[i].pose.position.x
                marker.pose.position.y = self.goal_msgs[i].pose.position.y
                marker.pose.position.z = self.goal_msgs[i].pose.position.z
                goals_msg.markers.append(marker)

        self.route_pub.publish(goals_msg)

    def _pub_route(self, path, velocities):
        """
        Publish planned route as marker to visualize in RVIZ.
        """

        self.reference_path_published = True

        route = Marker()
        route.header.frame_id = "map"
        route.id = 1
        route.ns = "route"
        route.frame_locked = True
        route.type = Marker.LINE_STRIP
        route.action = Marker.ADD
        route.scale.x = 0.1
        route.scale.y = 0.1
        route.scale.z = 0.1
        route.color.r = 0.0
        route.color.g = 0.0
        route.color.b = 1.0
        route.color.a = 0.3

        if path != []:
            max_velocity = max(velocities)
            if max_velocity < 0.1:
                max_velocity = 0.1

        for i in range(0, len(path)):

            point = path[i]
            if i < len(velocities):
                vel = velocities[i]
            else:
                # change config parameters of velocity smoother if whole path not calculated
                vel = 0

            #p = self.utm2map(point)
            #p.z = 0
            p = point
            route.points.append(p)

            c = ColorRGBA()
            c.r = 1.0 * vel / max_velocity
            c.g = 0.0
            c.b = 1.0 - 1.0 * vel/ max_velocity
            c.a = 1.0
            route.colors.append(c)

        route_msg = MarkerArray()
        route_msg.markers.append(route)
        self.route_pub.publish(route_msg)

        if self.get_parameter("detailed_log").get_parameter_value().bool_value:
            self.get_logger().info("Reference path published!")
            self.get_logger().info("Path length: " + str(len(path)))
            self.get_logger().info("Velocities length: " + str(len(velocities)))

    def _plot_scenario(self):
        """
        Plot the commonroad scenario.
        """
        if self.rnd is None:
            self.rnd = MPRenderer()
            plt.ion()

        self.rnd.clear()
        self.ego_vehicle = self._create_ego_with_cur_location()
        #self.rnd.draw_params.static_obstacle.occupancy.shape.rectangle.facecolor = "#ff0000"
        #self.rnd.draw_params.static_obstacle.occupancy.shape.rectangle.edgecolor = "#000000"
        #self.rnd.draw_params.static_obstacle.occupancy.shape.rectangle.zorder = 50
        #self.rnd.draw_params.static_obstacle.occupancy.shape.rectangle.opacity = 1
        """self.ego_vehicle.draw(self.rnd, draw_params={ # outdate cr-io
            "static_obstacle": {
                "occupancy": {
                    "shape": {
                        "rectangle": {
                            "facecolor": "#ff0000",
                            "edgecolor": '#000000',
                            "zorder": 50,
                            "opacity": 1
                        }
                    }
                }

            }
        })"""
        #self.rnd.draw_params["static_obstacle"]["occupancy"]["shape"]["rectangle"]["facecolor"] = "#ff0000"
        self.ego_vehicle.draw(self.rnd)

        #self.scenario.draw(self.rnd, draw_params={'lanelet': {"show_label": False}}) # outdated cr-io version
        #self.rnd.draw_params.lanelet.show_label = False
        self.scenario.draw(self.rnd)
        # self.planning_problem.draw(self.rnd) #ToDo: check if working
        self.rnd.render()
        plt.pause(0.1)

    def _create_ego_with_cur_location(self):
        """
        Create a new ego vehicle with current position for visualization.
        """
        ego_vehicle_id = self.scenario.generate_object_id()
        ego_vehicle_type = ObstacleType.CAR
        ego_vehicle_shape = Rectangle(width=self.vehicle_width, length=self.vehicle_length)
        if self.last_trajectory is None:
            return DynamicObstacle(ego_vehicle_id, ego_vehicle_type, ego_vehicle_shape, self.ego_vehicle_state)
        else:
            pred_traj = TrajectoryPrediction(self._awtrajectory_to_crtrajectory(1, self.ego_vehicle_state.time_step,
                                                                                self.last_trajectory.points),
                                             ego_vehicle_shape)
            return DynamicObstacle(ego_vehicle_id, ego_vehicle_type, ego_vehicle_shape, self.ego_vehicle_state,
                                   prediction=pred_traj)

    def _write_scenario(self):
        """
        Store converted map as CommonRoad scenario.
        """
        planning_problem = PlanningProblemSet()
        if self.planning_problem:
            planning_problem.add_planning_problem(self.planning_problem)
        writer = CommonRoadFileWriter(
            scenario=self.scenario,
            planning_problem_set=planning_problem,
            author="",
            affiliation="Technical University of Munich",
            source="",
            tags={Tag.URBAN},
        )
        os.makedirs('output', exist_ok=True)
        writer.write_to_file(os.path.join('output', "".join([str(self.scenario.scenario_id),".xml"])), OverwriteExistingFile.ALWAYS)

    def _transform_pose_to_map(self, pose_in):
        """
        Transform pose to pose in map frame.
        :param pose_in: pose in other frame
        :return: pose in map frame
        """
        source_frame = pose_in.header.frame_id
        # lookup transform validity
        succeed = self.tf_buffer.can_transform("map",
                                               source_frame,
                                               rclpy.time.Time(),
                                               )
        if not succeed:
            self.get_logger().error(f"Failed to transform from {source_frame} to map frame")
            return None

        try:
            tf_map = self.tf_buffer.lookup_transform("map", source_frame,
                                                     rclpy.time.Time.from_msg(pose_in.header.stamp))
        except tf2_ros.ExtrapolationException:
            tf_map = self.tf_buffer.lookup_transform("map", source_frame, rclpy.time.Time())

        pose_out = do_transform_pose(pose_in, tf_map)
        return pose_out

    @staticmethod
    def orientation2quaternion(orientation: float) -> Quaternion:
        """
        Transform orientation (in commonroad) to quaternion (in autoware).
        :param orientation: orientation angles
        :return: orientation quaternion
        """
        quat = Quaternion()
        quat.w = math.cos(orientation * 0.5)
        quat.z = math.sin(orientation * 0.5)
        return quat

    @staticmethod
    def quaternion2orientation(quaternion: Quaternion) -> float:
        """
        Transform quaternion (in autoware) to orientation (in commonroad).
        :param quaternion: orientation quaternion
        :return: orientation angles
        """
        z = quaternion.z
        w = quaternion.w
        mag2 = (z * z) + (w * w)
        epsilon = 1e-6
        if abs(mag2 - 1.0) > epsilon:
            mag = 1.0 / math.sqrt(mag2)
            z *= mag
            w *= mag

        y = 2.0 * w * z
        x = 1.0 - 2.0 * z * z
        return math.atan2(y, x)


    def map2utm(self, p: Point) -> np.array:
        """
        Transform position (in autoware) to position (in commonroad).
        :param p: position autoware
        :return: position commonroad
        """
        _x = self.origin_transformation_x + p.x
        _y = self.origin_transformation_y + p.y
        return np.array([_x, _y])

    def utm2map(self, position: np.array) -> Point:
        """
        Transform position (in commonroad) to position (in autoware).
        :param position: position commonroad
        :return: position autoware
        """
        p = Point()
        p.x = position[0] - self.origin_transformation_x
        p.y = position[1] - self.origin_transformation_y
        return p


def main(args=None):
    rclpy.init(args=args)
    cr2auto = Cr2Auto()

    # Create executor for multithreded execution
    executor = MultiThreadedExecutor()
    executor.add_node(cr2auto)
    executor.spin()

    # Destroy the node explicitly
    # (optional - otherwise it will be done automatically
    # when the garbage collector destroys the node object)
    cr2auto.destroy_node()
    rclpy.shutdown()


if __name__ == '__main__':
    main()<|MERGE_RESOLUTION|>--- conflicted
+++ resolved
@@ -225,37 +225,15 @@
             callback_group=self.callback_group
         )
 
-<<<<<<< HEAD
-        """
-        # subscribe velocity planner
-        self.velocity_sub = self.create_subscription(
-            Path,
-            '/planning/scenario_planning/lane_driving/behavior_planning/path',
-            self.velocity_planner.path_with_velocity_callback,
-=======
         # subscribe initial pose
         self.initialpose_sub = self.create_subscription(
             PoseWithCovarianceStamped,
             '/initialpose',
             self.initial_pose_callback,
->>>>>>> 3a76843e
             1,
             callback_group=self.callback_group
         )
 
-<<<<<<< HEAD
-        # test subscription
-        self.velocity_sub_test = self.create_subscription(
-            PathWithLaneId,
-            '/planning/scenario_planning/lane_driving/behavior_planning/path_with_lane_id',
-            self.velocity_planner.test_callback,
-            1,
-            callback_group=self.callback_group
-        )
-        """
-
-=======
->>>>>>> 3a76843e
         # subscribe autoware engage
         self.engage_sub = self.create_subscription(
             Engage,
@@ -370,23 +348,12 @@
 
         self.set_state(AutowareState.WAITING_FOR_ROUTE)
 
-<<<<<<< HEAD
-        # create a timer to run planner
-        self.timer_solve_planning_problem = self.create_timer(
-            timer_period_sec=self.get_parameter("planner_update_time").get_parameter_value().double_value,
-            callback=self.solve_planning_problem, callback_group=self.callback_group)
-
-        self.initialize_velocity_planner()
-        if self.planning_problem_set is not None:
-            self.publish_initial_states()
-=======
         self.initialize_velocity_planner()
 
         if self.planning_problem_set is not None:
 
             self.publish_initial_states()
             self.publish_initial_obstacles()
->>>>>>> 3a76843e
         else:
             self.get_logger().info("planning_problem not set")
 
