# general imports
import os
from re import A
from ssl import HAS_SNI
from turtle import position
import utm
import math
import numpy as np
from pyproj import Proj
from copy import deepcopy
import matplotlib
matplotlib.use('TkAgg')
import matplotlib.pyplot as plt
import traceback
import glob
import yaml
from yaml.loader import SafeLoader
from decimal import Decimal
from scipy.interpolate import splprep, splev

# ROS imports
import rclpy
from rclpy.node import Node
from rclpy.executors import MultiThreadedExecutor
from rclpy.callback_groups import ReentrantCallbackGroup
from rclpy.qos import QoSDurabilityPolicy, QoSHistoryPolicy, QoSReliabilityPolicy
from rclpy.qos import QoSProfile
import tf2_ros
from tf2_ros.buffer import Buffer
from tf2_ros.transform_listener import TransformListener

# ROS message imports
from geometry_msgs.msg import PoseStamped, Pose, PoseWithCovarianceStamped
from nav_msgs.msg import Odometry
from visualization_msgs.msg import MarkerArray, Marker
from std_msgs.msg import ColorRGBA, Header

# Autoware message imports
from autoware_auto_perception_msgs.msg import DetectedObjects, PredictedObjects
from autoware_auto_planning_msgs.msg import TrajectoryPoint
from autoware_auto_planning_msgs.msg import Trajectory as AWTrajectory
from autoware_auto_system_msgs.msg import AutowareState
from autoware_auto_vehicle_msgs.msg import Engage
from dummy_perception_publisher.msg import Object

# commonroad imports
from commonroad.scenario.scenario import Tag
from commonroad.common.file_writer import CommonRoadFileWriter, OverwriteExistingFile
from commonroad.common.file_reader import CommonRoadFileReader
from commonroad.common.solution import CommonRoadSolutionReader
from commonroad.planning.planning_problem import PlanningProblem, PlanningProblemSet
from commonroad.planning.goal import GoalRegion
from commonroad.common.util import Interval
from commonroad.geometry.shape import Rectangle, Circle, Polygon, ShapeGroup
from commonroad.scenario.obstacle import StaticObstacle, ObstacleType, DynamicObstacle
from commonroad.scenario.state import CustomState
from commonroad.scenario.trajectory import Trajectory as CRTrajectory
from commonroad.prediction.prediction import TrajectoryPrediction
from commonroad.visualization.mp_renderer import MPRenderer
from commonroad_dc.geometry.util import resample_polyline 
from crdesigner.map_conversion.map_conversion_interface import lanelet_to_commonroad
from SMP.motion_planner.motion_planner import MotionPlanner
from SMP.motion_planner.utility import create_trajectory_from_list_states
from SMP.maneuver_automaton.maneuver_automaton import ManeuverAutomaton
from commonroad_route_planner.route_planner import RoutePlanner

# local imports
from cr2autoware.tf2_geometry_msgs import do_transform_pose
from cr2autoware.utils import visualize_solution, display_steps, orientation2quaternion, quaternion2orientation
from cr2autoware.velocity_planner import VelocityPlanner
from cr2autoware.rp_interface import RP2Interface
from cr2autoware.utils import *

class Cr2Auto(Node):
    """
    Cr2Auto class that is an interface between Autoware and CommonRoad
    """
    def __init__(self):
        """
        Constructor of Cr2Auto
        """
        super().__init__('cr2autoware')

        # declare ros parameters
        self.declare_parameter('vehicle.max_velocity', 5.0)
        self.declare_parameter('vehicle.min_velocity', 1.0)
        self.declare_parameter("planner_type", 1)
        self.declare_parameter('vehicle.cg_to_front', 1.0)
        self.declare_parameter('vehicle.cg_to_rear', 1.0)
        self.declare_parameter('vehicle.width', 2.0)
        self.declare_parameter('vehicle.front_overhang', 0.5)
        self.declare_parameter('vehicle.rear_overhang', 0.5)
        self.declare_parameter('map_path', '')
        self.declare_parameter('solution_file', '')
        self.declare_parameter('left_driving', False)
        self.declare_parameter('adjacencies', False)
        self.declare_parameter('reactive_planner.default_yaml_folder', '')
        self.declare_parameter('reactive_planner.sampling.d_min', -3)
        self.declare_parameter('reactive_planner.sampling.d_max', 3)
        self.declare_parameter('reactive_planner.sampling.t_min', 0.4)
        self.declare_parameter('reactive_planner.planning.dt', 0.1)
        self.declare_parameter('reactive_planner.planning.planning_horizon', 0.4)

        self.declare_parameter('velocity_planner.init_velocity', 1.0)
        self.declare_parameter('velocity_planner.lookahead_dist', 2.0)
        self.declare_parameter('velocity_planner.lookahead_time', 0.8) 
        
        self.declare_parameter("write_scenario", False)
        self.declare_parameter("plot_scenario", False)
        self.declare_parameter("planner_update_time", 0.5)
        self.declare_parameter("detailed_log", False)
        self.declare_parameter("do_not_publish_obstacles", False)

        self.get_logger().info("Map path is: " + self.get_parameter("map_path").get_parameter_value().string_value) 
        self.get_logger().info("Solution path is: " + self.get_parameter("solution_file").get_parameter_value().string_value) 
        self.init_proj_str()

        self.rnd = None
        self.ego_vehicle = None
        self.ego_vehicle_state: CustomState = None
        # buffer for static obstacles
        self.dynamic_obstacles_ids = {}  # a list to save dynamic obstacles id. key: from cr, value: from autoware
        self.last_trajectory = None
        self.origin_transformation= [None, None]
        self.vehicle_length, self.vehicle_width = None, None
        self.scenario = None
        self.flag = self.get_parameter("do_not_publish_obstacles").get_parameter_value().bool_value
        self.solution_path = self.get_parameter("solution_file").get_parameter_value().string_value

        self.planning_problem = None
        self.planning_problem_set = None
        self.route_planned = False
        self.planner_state_list = None
        name_file_motion_primitives = 'V_0.0_20.0_Vstep_4.0_SA_-1.066_1.066_SAstep_0.18_T_0.5_Model_BMW_320i.xml'
        self.automaton = ManeuverAutomaton.generate_automaton(name_file_motion_primitives)
        self.write_scenario = self.get_parameter('write_scenario').get_parameter_value().bool_value
        self.is_computing_trajectory = False  # stop update scenario when trajectory is compuself.declare_parameter('velocity_planner.lookahead_dist', 2.0)
        self.create_ego_vehicle_info()  # compute ego vehicle width and height
        self.tf_buffer = Buffer(cache_time=rclpy.duration.Duration(seconds=10.0))
        self.tf_listener = TransformListener(self.tf_buffer, self)  # convert among frames

        self.aw_state = AutowareState()
        self.engage_status = False
        self.reference_path_published = False

        self.new_initial_pose = False
        self.new_pose_received = False

        self.build_scenario()  # build scenario from osm map
        self.convert_origin()
        
        # Define Planner 
        self.planner_type = self.get_parameter("planner_type").get_parameter_value().integer_value
        if self.planner_type == 1:
            self.planner = MotionPlanner.BreadthFirstSearch
        elif self.planner_type == 2:
            self.planner=RP2Interface(self.scenario,
                                      dir_config_default=self.get_parameter("reactive_planner.default_yaml_folder").get_parameter_value().string_value,
                                      d_min = self.get_parameter('reactive_planner.sampling.d_min').get_parameter_value().integer_value,
                                      d_max = self.get_parameter('reactive_planner.sampling.d_max').get_parameter_value().integer_value,
                                      t_min = self.get_parameter('reactive_planner.sampling.t_min').get_parameter_value().double_value,            
                                      dt = self.get_parameter('reactive_planner.planning.dt').get_parameter_value().double_value,
                                      planning_horizon = self.get_parameter('reactive_planner.planning.planning_horizon').get_parameter_value().double_value,                                      
                                      v_length = self.vehicle_length,
                                      v_width = self.vehicle_width,
                                      v_wheelbase = self.vehicle_wheelbase)
        else:
            self.get_logger().warn("Planner type is not correctly specified ... Using Default Planner")
            self.planner_type = 1
            self.planner = MotionPlanner.BreadthFirstSearch

        # create callback group for async execution
        self.callback_group = ReentrantCallbackGroup()
        self.current_state_sub = self.create_subscription(
            Odometry,
            '/localization/kinematic_state',
            self.current_state_callback,
            1,
            callback_group=self.callback_group
        )
        # subscribe static obstacles
        self.static_obs_sub = self.create_subscription(
            DetectedObjects,
            '/perception/object_recognition/detection/objects',
            self.static_obs_callback,
            1,
            callback_group=self.callback_group
        )
        # subscribe dynamic obstacles
        self.dynamic_obs_sub = self.create_subscription(
            PredictedObjects,
            '/perception/object_recognition/objects',
            self.dynamic_obs_callback,
            1,
            callback_group=self.callback_group
        )
        # subscribe initial pose
        self.initialpose_sub = self.create_subscription(
            PoseWithCovarianceStamped,
            '/initialpose',
            self.initial_pose_callback,
            1,
            callback_group=self.callback_group
        )
        # subscribe goal pose
        self.goal_pose_sub = self.create_subscription(
            PoseStamped,
            '/planning/mission_planning/goal',
            self.goal_pose_callback,
            1,
            callback_group=self.callback_group
        )
        # subscribe initial pose
        self.initialpose_sub = self.create_subscription(
            PoseWithCovarianceStamped,
            '/initialpose',
            self.initial_pose_callback,
            1,
            callback_group=self.callback_group
        )
        # subscribe autoware engage
        self.engage_sub = self.create_subscription(
            Engage,
            '/api/external/cr2autoware/engage',
            self.engage_callback,
            1,
            callback_group=self.callback_group
        )
        # publish goal pose
        self.goal_pose_pub = self.create_publisher(
            PoseStamped,
            '/planning/mission_planning/goal',
            1,
        )
        # publish trajectory
        self.traj_pub = self.create_publisher(
            AWTrajectory,
            '/planning/scenario_planning/trajectory',
            1
        )
        # publish autoware state
        # list of states: https://gitlab.com/autowarefoundation/autoware.auto/autoware_auto_msgs/-/blob/master/autoware_auto_system_msgs/msg/AutowareState.idl
        self.aw_state_pub = self.create_publisher(
            AutowareState,
            '/autoware/state',
            1
        )
        # publish autoware engage
        self.engage_pub = self.create_publisher(
            Engage,
            '/autoware/engage',
            1
        )
        self.vehicle_engage_pub = self.create_publisher(
            Engage,
            '/vehicle/engage',
            1
        )
        self.ext_engage_pub = self.create_publisher(
            Engage,
            '/api/external/get/engage',
            1
        )
        self.api_engage_pub = self.create_publisher(
            Engage,
            '/api/autoware/get/engage',
            1
        )
        # publish route marker
        qos_route_pub = QoSProfile(depth=1)
        qos_route_pub.history = QoSHistoryPolicy.KEEP_LAST
        qos_route_pub.reliability = QoSReliabilityPolicy.RELIABLE
        qos_route_pub.durability = QoSDurabilityPolicy.TRANSIENT_LOCAL
        self.route_pub = self.create_publisher(
            MarkerArray,
            '/planning/mission_planning/route_marker',
            qos_route_pub
        )

        # publish initial state of the scenario
        self.initial_pose_pub = self.create_publisher(
            PoseWithCovarianceStamped,
            '/initialpose',
            1
        )
        # publish goal region(s) of the scenario
        self.goal_region_pub = self.create_publisher(
            MarkerArray,
            '/goal_region_marker_array',
            1
        )
        # publish static obstacles
        self.initial_obs_pub = self.create_publisher(
            Object,
            '/simulation/dummy_perception_publisher/object_info',
            1,
        )

        # vars to save last messages
        self.current_vehicle_state = None
        self.last_msg_static_obs = None
        self.last_msg_dynamic_obs = None
        # https://github.com/tier4/autoware_auto_msgs/blob/tier4/main/autoware_auto_system_msgs/msg/AutowareState.idl
        self.last_msg_aw_state = 1  # 1 = initializing
        self.goal_msgs = []
        self.current_goal_msg = None
        self.last_goal_reached = self.get_clock().now()
        self.reference_path = None

        self.set_state(AutowareState.WAITING_FOR_ROUTE)
        self.initialize_velocity_planner()

        if self.planning_problem_set is not None:
            self.publish_initial_states()
        else:
            self.get_logger().info("planning_problem not set")

        if self.get_parameter("detailed_log").get_parameter_value().bool_value:
            self.get_logger().info("Detailed log is enabled")
            self.get_logger().info("Init complete!")

<<<<<<< HEAD
        # decide whether planner goes in interactive planner mode or trajectory following mode
=======
>>>>>>> 44e9129b
        if self.solution_path == "":
            # create a timer to run planner
            self.get_logger().info("Starting interactive planning mode...")
            self.timer_solve_planning_problem = self.create_timer(
                timer_period_sec=self.get_parameter("planner_update_time").get_parameter_value().double_value,
                callback=self.solve_planning_problem, callback_group=self.callback_group)
        else:
            # follow solution trajectory
            self.get_logger().info("Loading solution trajectory...")

            self.follow_solution_trajectory()
<<<<<<< HEAD

            self.timer_follow_trajectory_mode_update = self.create_timer(
                timer_period_sec=self.get_parameter("planner_update_time").get_parameter_value().double_value,
                callback=self.follow_trajectory_mode_update, callback_group=self.callback_group)
            
=======
>>>>>>> 44e9129b

    def update_scenario(self):
        """
        Update the commonroad scenario with the latest vehicle state and obstacle messages received.
        """
        # process last state message
        if self.current_vehicle_state is not None:
            self._process_current_state()
        else:
            if self.get_parameter("detailed_log").get_parameter_value().bool_value:
                self.get_logger().info("has not received a vehicle state yet!")
            return

        # process last static obstacle message
        self._process_static_obs()
        # process last dynamic obstacle message
        self._process_dynamic_obs()

        # plot scenario if plot_scenario = True
        if self.get_parameter('plot_scenario').get_parameter_value().bool_value:
            self._plot_scenario()

        if self.write_scenario:
            self._write_scenario()

    def solve_planning_problem(self) -> None:
        """
        Solve planning problem with algorithms offered by commonroad.
        """
        try:
            # avoid parallel processing issues by checking if a planning problem is already being solved
            if not self.is_computing_trajectory:
                # Compute trajectory
                self.is_computing_trajectory = True
                self.update_scenario()

                # check if initial pose was changed (if true: recalculate reference path)
                if self.new_initial_pose:
                    # check if the current_vehicle_state was already updated (=pose received by current state callback), otherwise wait one planning cycle
                    if not self.new_pose_received:
                        self.is_computing_trajectory = False
                        return
                    
                    self.new_initial_pose = False
                    self.new_pose_received = False
                    self.get_logger().info("Replanning route to goal")

                    # insert current goal into list of goal messages and set route_planned to false to trigger route planning
                    if self.current_goal_msg:
                        self.goal_msgs.insert(0, self.current_goal_msg)
                    self.route_planned = False

                if not self.route_planned:
                    # if currently no active goal, set a new goal (if one exists)
                    try:
                        self._set_new_goal()
                    except Exception:
                        self.get_logger().error(traceback.format_exc())

                if self.route_planned:
                    if not self.velocity_planner.get_is_velocity_planning_completed():
                        self.get_logger().info("Can't run route planner because interface is still waiting for velocity planner")
                        self.velocity_planner.send_reference_path([utm2map(self.origin_transformation, point) for point in self.reference_path], self.current_goal_msg.pose.position)
                        self.is_computing_trajectory = False
                        return

                    if not self.reference_path_published:
                        # publish current reference path
                        self._pub_route(*self.velocity_planner.get_reference_velocities())

                    if self.get_parameter("detailed_log").get_parameter_value().bool_value:
                        self.get_logger().info("Solving planning problem!")

                    if self.planner_type == 1:  # Breadth First Search
                        if self.get_parameter("detailed_log").get_parameter_value().bool_value:
                            self.get_logger().info("Running breadth first search")
                        self._run_search_planner()

                    if self.planner_type == 2:  # Reactive Planner
                        reference_velocity = max(1, self.velocity_planner.get_velocity_at_aw_position_with_lookahead(self.current_vehicle_state.pose.pose.position, self.ego_vehicle_state.velocity))

                        if self.get_parameter("detailed_log").get_parameter_value().bool_value:
                            self.get_logger().info("Running reactive planner")
                            self.get_logger().info("Reactive planner init_state position: " + str(self.ego_vehicle_state.position))
                            self.get_logger().info("Reactive planner init_state velocity: " + str(max(self.ego_vehicle_state.velocity, 0.1)))
                            self.get_logger().info("Reactive planner reference path velocity: " + str(reference_velocity))
                            self.get_logger().info("Reactive planner reference path length: " + str(len(self.reference_path)))
                            if len(self.reference_path > 1):
                                self.get_logger().info("Reactive planner reference path: " + str(self.reference_path[0]) + "  --->  ["  \
                                    + str(len(self.reference_path)-2) + " states skipped]  --->  " + str(self.reference_path[-1]))

                        # when starting the route and the initial velocity is 0, the reactive planner would return zero velocity for
                        # it's first state and thus never start driving. As a result, we increase the velocity a little bit here
                        init_state=deepcopy(self.ego_vehicle_state)
                        if init_state.velocity < 0.1:
                            init_state.velocity = 0.1
                            
                        self.planner._run_reactive_planner(init_state=init_state, goal=self.planning_problem.goal, reference_path=self.reference_path, reference_velocity=reference_velocity)

                        assert(self.planner.optimal != False)
                        assert(self.planner.valid_states != [])
                        assert(max([s.velocity for s in self.planner.valid_states]) > 0)

                        if self.get_parameter("detailed_log").get_parameter_value().bool_value:
                            self.get_logger().info("Reactive planner trajectory: " + str([self.planner.valid_states[0].position]) + " -> ... -> " + str([self.planner.valid_states[-1].position]))
                            self.get_logger().info("Reactive planner velocities: " + str([s.velocity for s in self.planner.valid_states]))
                            self.get_logger().info("Reactive planner acc: " + str([s.acceleration for s in self.planner.valid_states]))
                            
                        # calculate velocities and accelerations of planner states
                        # self._calculate_velocities(self.planner.valid_states, self.ego_vehicle_state.velocity)

                        # publish trajectory
                        self._prepare_traj_msg(self.planner.valid_states)
                        if self.get_parameter("detailed_log").get_parameter_value().bool_value:
                            self.get_logger().info("Autoware state and engage messages published!")
                    
                    # check if goal is reached
                    self._is_goal_reached()

                self.is_computing_trajectory = False
            else:
                if self.get_parameter("detailed_log").get_parameter_value().bool_value:
                    self.get_logger().info("already solving planning problem")

        except Exception:
            self.get_logger().error(traceback.format_exc())

<<<<<<< HEAD

    """
    This method is called periodically when the follow trajectory mode is activated. It checks if the goal position is reached.
    """
    def follow_trajectory_mode_update(self):
        try:
            if self.get_parameter("detailed_log").get_parameter_value().bool_value:
                    self.get_logger().info("Next cycle of follow trajectory mode")

            # update scenario
            self.update_scenario()

            if not self.route_planned:
                # try to set a new goal position
                self._set_new_goal()
            else:
                # check if goal is reached
                self._is_goal_reached()
        except Exception:
            self.get_logger().error(traceback.format_exc())
    
=======
>>>>>>> 44e9129b
    def _is_goal_reached(self):
        """
        Check if vehicle is in goal region. If in goal region set new goal.
        """
        if self.planning_problem:
            if self.planning_problem.goal.is_reached(self.ego_vehicle_state) and \
                                                    (self.get_clock().now() - self.last_goal_reached).nanoseconds > 5e8:
                self.get_logger().info("Car arrived at goal!")
                self.last_goal_reached = self.get_clock().now()

                if self.goal_msgs == []:
                    self.route_planned = False
                    self.planning_problem = None
                    self.set_state(AutowareState.ARRIVED_GOAL)

                    # publish empty trajectory
                    self._pub_route([], [])
                else:
                    self._set_new_goal()
    
    def init_proj_str(self):
        """
        initialize projection to convert the coordinates between CR and AW maps
        """
        map_path = self.get_parameter('map_path').get_parameter_value().string_value
        if not os.path.exists(map_path):
            raise ValueError("Can't find given map path: %s" % map_path)

        map_config_tmp = list(glob.iglob(os.path.join(map_path, '*.[yY][aA][mM][lL]')))
        if not map_config_tmp:
            raise ValueError("Couldn't load map origin! No YAML file exists in: %s" % map_path)

        with open(map_config_tmp[0]) as f:
            data = yaml.load(f, Loader=SafeLoader)
        self.aw_origin_latitude = Decimal(data["/**"]["ros__parameters"]["map_origin"]["latitude"])
        self.aw_origin_longitude = Decimal(data["/**"]["ros__parameters"]["map_origin"]["longitude"])
        try:
            self.use_local_coordinates = bool(data["/**"]["ros__parameters"]["use_local_coordinates"])
            self.get_logger().info("self.use_local_coordinates = True, using same coordinates in CR and AW")
        except KeyError: 
            self.use_local_coordinates = False
            self.get_logger().info("self.use_local_coordinates = False, converting CR coordinates to AW")

        if abs(self.aw_origin_longitude) > 180 or abs(self.aw_origin_latitude) > 90:
            # In some CR scenarios, the lat/long values are set to non-existing values. Use 0 values instead
            self.aw_origin_latitude = 0
            self.aw_origin_longitude = 0
            self.get_logger().warn("Invalid lat/lon coordinates: lat %d, lon %d. Using lat 0 long 0 instead." % (self.aw_origin_latitude, self.aw_origin_longitude))

        utm_str = utm.from_latlon(float(self.aw_origin_latitude), float(self.aw_origin_longitude))
        self.proj_str = "+proj=utm +zone=%d +datum=WGS84 +ellps=WGS84" % (utm_str[2])
        if self.get_parameter("detailed_log").get_parameter_value().bool_value:
            self.get_logger().info("Proj string: %s" % self.proj_str)

    def follow_solution_trajectory(self):
        solution = CommonRoadSolutionReader.open(self.solution_path)
        solution_traj = solution.planning_problem_solutions[0].trajectory
        if self.get_parameter("detailed_log").get_parameter_value().bool_value:
            self.get_logger().info("Solution trajectory: " + str(solution_traj))

        states = solution_traj.state_list
        for i in range(len(states)-1):
            states[i].acceleration = states[i+1].velocity - states[i].velocity
        states[len(states)-1].acceleration = 0
        self._prepare_traj_msg(states)

        self.set_state(AutowareState.WAITING_FOR_ENGAGE)
    
    def convert_origin(self):
        """
        Compute coordinate of the origin in UTM (used in commonroad) frame.
        """
        proj = Proj(self.proj_str)
        # Get Autoware map origin from osm file
        aw_origin_latitude = self.aw_origin_latitude
        aw_origin_longitude = self.aw_origin_longitude
        aw_origin_x, aw_origin_y = proj(aw_origin_longitude, aw_origin_latitude)

        if self.get_parameter("detailed_log").get_parameter_value().bool_value:
            self.get_logger().info("Autoware origin lat: %s,   origin lon: %s" % (aw_origin_latitude, aw_origin_longitude))
            self.get_logger().info("Autoware origin x: %s,   origin y: %s" % (aw_origin_x, aw_origin_y))        
        # Get CommonRoad map origin
        cr_origin_lat = Decimal(self.scenario.location.gps_latitude)
        cr_origin_lon = Decimal(self.scenario.location.gps_longitude)
        cr_origin_x, cr_origin_y = proj(cr_origin_lon, cr_origin_lat)

        if self.get_parameter("detailed_log").get_parameter_value().bool_value:
            self.get_logger().info("CommonRoad origin lat: %s,   origin lon: %s" % (cr_origin_lat, cr_origin_lon))
            self.get_logger().info("CommonRoad origin x: %s,   origin y: %s" % (cr_origin_x, cr_origin_y))
        
        if self.use_local_coordinates: # using local CR scenario coordinates => same origin
            self.origin_transformation = [0, 0]
        else:
            self.origin_transformation = [aw_origin_x - cr_origin_x, aw_origin_y - cr_origin_y]
        self.get_logger().info("origin transformation x: %s,   origin transformation y: %s" %
         (self.origin_transformation[0], self.origin_transformation[1]))

    def create_ego_vehicle_info(self):
        """
        Compute the dimensions of the ego vehicle.
        """
        cg_to_front = self.get_parameter("vehicle.cg_to_front").get_parameter_value().double_value
        cg_to_rear = self.get_parameter("vehicle.cg_to_rear").get_parameter_value().double_value
        width = self.get_parameter("vehicle.width").get_parameter_value().double_value
        front_overhang = self.get_parameter("vehicle.front_overhang").get_parameter_value().double_value
        rear_overhang = self.get_parameter("vehicle.rear_overhang").get_parameter_value().double_value
        self.vehicle_length = front_overhang + cg_to_front + cg_to_rear + rear_overhang
        self.vehicle_width = width
        self.vehicle_wheelbase = cg_to_front + cg_to_rear

    def build_scenario(self):
        """
        Open commonroad scenario in parallel if it is in the same folder as the autoware map or 
        transform map from osm/lanelet2 format to commonroad scenario format.
        """
        map_path = self.get_parameter('map_path').get_parameter_value().string_value
        # get osm file in folder map_path
        map_filename = list(glob.iglob(os.path.join(map_path, '*.[oO][sS][mM]')))[0]
        map_filename_cr = list(glob.iglob(os.path.join(map_path, '*.[xX][mM][lL]')))
        # if no commonroad file is present in the directory then create it
        if not map_filename_cr is None and len(map_filename_cr) > 0:
            commonroad_reader = CommonRoadFileReader(map_filename_cr[0])
            self.scenario, self.planning_problem_set = commonroad_reader.open()

        else:
            self.get_logger().info(
                f"Could not find a commonroad scenario inside the directory. Creating it from the autoware map instead")
            left_driving = self.get_parameter('left_driving').get_parameter_value().bool_value
            adjacencies = self.get_parameter('adjacencies').get_parameter_value().bool_value
            self.scenario = lanelet_to_commonroad(map_filename,
                                                proj=self.proj_str,
                                                left_driving=left_driving,
                                                adjacencies=adjacencies)
        if self.write_scenario:
            self._write_scenario()

    def publish_initial_states(self):
        """
        publish the initial state, the goal, and the goal regin from the commonroad scenario into the autoware
        """
        if len(list(self.planning_problem_set.planning_problem_dict.values())) > 0:
            self.scenario.planning_problem = list(self.planning_problem_set.planning_problem_dict.values())[0]
        else:
            self.get_logger().info(f"planning problem not found in the scenario")
            return
        
        initial_state = self.scenario.planning_problem.initial_state
        if initial_state is None:
            self.get_logger().info(f"no initial state given")
            return
        # save inital obstacles because they are removed in _process_static_obs()
        self.initial_static_obstacles = self.scenario.static_obstacles
        self.initial_dynamic_obstacles = self.scenario.dynamic_obstacles
        # publish the iniatial pose to the autoware PoseWithCovarianceStamped
        initial_pose_msg = PoseWithCovarianceStamped()
        header = Header()
        header.stamp = self.get_clock().now().to_msg()
        header.frame_id = 'map'
        initial_pose_msg.header = header
        pose = Pose()
        pose.position = utm2map(self.origin_transformation, initial_state.position)
        pose.orientation = orientation2quaternion(initial_state.orientation)
        initial_pose_msg.pose.pose = pose
        self.initial_pose_pub.publish(initial_pose_msg)
        self.get_logger().info("initial pose (%f, %f)" % (initial_state.position[0], initial_state.position[1]))

        # publish the goal if present
        if len(self.scenario.planning_problem.goal.state_list) > 0:
            goal_state = self.scenario.planning_problem.goal.state_list[0]
            position, orientation = None, None
            if isinstance(goal_state.position, ShapeGroup): # goal is a lanelet => compute orientation from its shape
                shape = goal_state.position.shapes[0]
                position = (shape.vertices[0] + shape.vertices[1]) / 2 # starting middle point on the goal lanelet
                possible_lanelets = self.scenario.lanelet_network.find_lanelet_by_shape(shape)
                for pl in possible_lanelets: # find an appropriate lanelet
                    try:
                        orientation = orientation2quaternion(
                            self.scenario.lanelet_network.find_lanelet_by_id(pl).orientation_by_position(position))
                        break
                    except AssertionError:
                        continue

            if hasattr(goal_state, 'position') and hasattr(goal_state, 'orientation') or (
                position is not None and orientation is not None): # for the ShapeGroup case
                if position is None and orientation is None:
                    position = goal_state.position.center
                    orientation = orientation2quaternion(goal_state.orientation.start) # w,z
                goal_msg = PoseStamped()
                goal_msg.header = header
                pose = Pose()
                pose.position = utm2map(self.origin_transformation, position)
                pose.orientation = orientation
                goal_msg.pose = pose
                self.goal_pose_pub.publish(goal_msg)
                self.get_logger().info("goal pose: (%f, %f)" % (pose.position.x, pose.position.y))

            # visualize goal region(s)
            id = 0xffff # just a value
            goal_region_msgs = MarkerArray()
            for goal_state in self.scenario.planning_problem.goal.state_list:
                if hasattr(goal_state, 'position'):
                    shapes = []
                    if isinstance(goal_state.position, ShapeGroup): # extract shapes
                        for shape in goal_state.position.shapes:
                            shapes.append(shape)
                    else:
                        shapes = [goal_state.position]    
                    for shape in shapes:  
                        marker = create_goal_region_marker(shape, self.origin_transformation)
                        marker.id = id
                        goal_region_msgs.markers.append(marker)
                        id += 1

                """
                # calculate point in the middle of goal region as Autoware goal
                goal = PoseStamped()
                goal.pose.position.x = goal_state.position.x
                goal.pose.position.y = goal_state.position.y
                goal.pose.position.z = goal_state.position.z
                self.goal_msgs.append(goal)
                """

            self.goal_region_pub.publish(goal_region_msgs)
            self.get_logger().info('published the goal region')

        # publish goal
        #self._pub_goals()

    def initialize_velocity_planner(self):
        # Initialize Velocity Planner
        self.velocity_planner = VelocityPlanner(self.get_parameter("detailed_log").get_parameter_value().bool_value,
                                                self.get_logger(),
                                                self.get_parameter('velocity_planner.lookahead_dist').get_parameter_value().double_value,
                                                self.get_parameter('velocity_planner.lookahead_time').get_parameter_value().double_value)

        self.traj_sub_smoothed = self.create_subscription(
            AWTrajectory,
            '/planning/scenario_planning/trajectory_smoothed',
            self.velocity_planner.smoothed_trajectory_callback,
            1,
            callback_group=self.callback_group
        )
                # publish trajectory to motion velocity smoother
        self.velocity_pub = self.create_publisher(
            AWTrajectory,
            '/planning/scenario_planning/scenario_selector/trajectory',
            1
        )
        self.velocity_planner.set_publisher(self.velocity_pub)

    def publish_initial_obstacles(self):
        """
        publish initial static and dynamic obstacles from CR
        in form of AW 2D Dummy cars
        """
        header = Header()
        header.stamp = self.get_clock().now().to_msg()
        header.frame_id = 'map'
        for obstacle in self.initial_static_obstacles:
            object_msg = create_object_base_msg(header, self.origin_transformation, obstacle)
            self.initial_obs_pub.publish(object_msg)
            if self.get_parameter("detailed_log").get_parameter_value().bool_value:
                self.get_logger().info(log_obstacle(object_msg, True))

        for obstacle in self.initial_dynamic_obstacles:
            object_msg = create_object_base_msg(header, self.origin_transformation, obstacle)
            object_msg.initial_state.twist_covariance.twist.linear.x = obstacle.initial_state.velocity
            object_msg.initial_state.accel_covariance.accel.linear.x = obstacle.initial_state.acceleration
            object_msg.max_velocity = 20.0
            object_msg.min_velocity = -10.0

            self.initial_obs_pub.publish(object_msg)
            if self.get_parameter("detailed_log").get_parameter_value().bool_value:
                self.get_logger().info(log_obstacle(object_msg, False))

    def current_state_callback(self, msg: Odometry) -> None:
        """
        Callback to current kinematic state of the ego vehicle. Safe the message for later processing.
        :param msg: current kinematic state message
        """
        self.current_vehicle_state = msg
        self.new_pose_received = True

    def _process_current_state(self) -> None:
        """
        Calculate the current commonroad state from the autoware latest state message.
        """
        if self.current_vehicle_state is not None:
            source_frame = self.current_vehicle_state.header.frame_id
            time_step = 0
            # lookup transform
            succeed = self.tf_buffer.can_transform("map",
                                                   source_frame,
                                                   rclpy.time.Time(),
                                                   )
            if not succeed:
                self.get_logger().error(f"Failed to transform from {source_frame} to map frame")
                return None

            if source_frame != "map":
                temp_pose_stamped = PoseStamped()
                temp_pose_stamped.header = self.current_vehicle_state.header
                temp_pose_stamped.pose = self.current_vehicle_state.pose.pose
                pose_transformed = self._transform_pose_to_map(temp_pose_stamped)
                position = map2utm(self.origin_transformation, pose_transformed.pose.position)
                orientation = quaternion2orientation(pose_transformed.pose.orientation)
            else:
                position = map2utm(self.origin_transformation, self.current_vehicle_state.pose.pose.position)
                orientation = quaternion2orientation(self.current_vehicle_state.pose.pose.orientation)
            #steering_angle=  arctan2(wheelbase * yaw_rate, velocity)
            steering_angle=np.arctan2(self.vehicle_wheelbase * self.current_vehicle_state.twist.twist.angular.z, self.current_vehicle_state.twist.twist.linear.x)

            self.ego_vehicle_state = CustomState(position=position,
                                           orientation=orientation,
                                           velocity=self.current_vehicle_state.twist.twist.linear.x,
                                           yaw_rate=self.current_vehicle_state.twist.twist.angular.z,
                                           slip_angle=0.0,
                                           time_step=time_step,
                                           steering_angle = steering_angle)

    def static_obs_callback(self, msg: DetectedObjects) -> None:
        """
        Callback to static obstacles. Safe the message for later processing.
        :param msg: static obstacles message
        """
        self.last_msg_static_obs = msg

    def _process_static_obs(self) -> None:
        """
        Convert static autoware obstacles to commonroad obstacles and add them to the scenario.
        """
        if self.last_msg_static_obs is not None:
            # ToDo: remove the dynamic obstacles from the static list
            temp_pose = PoseStamped()
            temp_pose.header = self.last_msg_static_obs.header
            self.scenario.remove_obstacle(self.scenario.static_obstacles)

            for box in self.last_msg_static_obs.objects:
                # ToDo: CommonRoad can also consider uncertain states of obstacles, which we could derive from the covariances
                temp_pose.pose.position.x = box.kinematics.pose_with_covariance.pose.position.x
                temp_pose.pose.position.y = box.kinematics.pose_with_covariance.pose.position.y
                temp_pose.pose.position.z = box.kinematics.pose_with_covariance.pose.position.z
                temp_pose.pose.orientation.x = box.kinematics.pose_with_covariance.pose.orientation.x
                temp_pose.pose.orientation.y = box.kinematics.pose_with_covariance.pose.orientation.y
                temp_pose.pose.orientation.z = box.kinematics.pose_with_covariance.pose.orientation.z
                temp_pose.pose.orientation.w = box.kinematics.pose_with_covariance.pose.orientation.w
                pose_map = self._transform_pose_to_map(temp_pose)
                if pose_map is None:
                    continue

                pos = map2utm(self.origin_transformation, pose_map.pose.position)
                orientation = quaternion2orientation(pose_map.pose.orientation)
                width = box.shape.dimensions.y
                length = box.shape.dimensions.x

                obs_state = CustomState(position=pos,
                                  orientation=orientation,
                                  time_step=0)

                obs_id = self.scenario.generate_object_id()
                # ToDo: get object type from autoware --> see https://gitlab.com/autowarefoundation/autoware.auto/autoware_auto_msgs/-/blob/master/autoware_auto_perception_msgs/msg/ObjectClassification.idl
                obs_type = ObstacleType.UNKNOWN
                obs_shape = Rectangle(width=width, length=length)

                self.scenario.add_objects(StaticObstacle(obs_id, obs_type, obs_shape, obs_state))

    def dynamic_obs_callback(self, msg: PredictedObjects) -> None:
        """
        Callback to dynamic obstacles. Safe the message for later processing.
        :param msg: dynamic obstacles message
        """
        self.last_msg_dynamic_obs = msg

    def _process_dynamic_obs(self) -> None:
        """
        Convert dynamic autoware obstacles to commonroad obstacles and add them to the scenario.
        """
        if self.last_msg_dynamic_obs is not None:
            for object in self.last_msg_dynamic_obs.objects:
                position = map2utm(self.origin_transformation, object.kinematics.initial_pose_with_covariance.pose.position)
                orientation = quaternion2orientation(
                    object.kinematics.initial_pose_with_covariance.pose.orientation)
                velocity = object.kinematics.initial_twist_with_covariance.twist.linear.x
                yaw_rate = object.kinematics.initial_twist_with_covariance.twist.angular.z
                width = object.shape.dimensions.y
                length = object.shape.dimensions.x
                time_step = 0
                traj = []
                highest_conf_val = 0
                highest_conf_idx = 0
                for i in range(len(object.kinematics.predicted_paths)):
                    conf_val = object.kinematics.predicted_paths[i].confidence
                    if conf_val > highest_conf_val:
                        highest_conf_val = conf_val
                        highest_conf_idx = i

                obj_traj_dt = object.kinematics.predicted_paths[highest_conf_idx].time_step.nanosec

                planning_dt = self.get_parameter('reactive_planner.planning.dt').get_parameter_value().double_value
                if obj_traj_dt > planning_dt * 1e9:
                    # upsample predicted path of obstacles to match dt
                    if obj_traj_dt % (planning_dt * 1e9) == 0.0:
                        dt_ratio = int(obj_traj_dt / (planning_dt * 1e9)) + 1
                    else:
                        dt_ratio = math.ceil(obj_traj_dt / (planning_dt * 1e9))

                    for point in object.kinematics.predicted_paths[highest_conf_idx].path:
                        traj.append(point)
                        if len(traj) >= 2:
                            upsample_trajectory(traj, dt_ratio)

                elif obj_traj_dt < planning_dt * 1e9:
                    # downsample predicted path of obstacles to match dt.
                    # if the time steps are divisible without reminder,
                    # get the trajectories at the steps according to ratio
                    if (planning_dt * 1e9) % obj_traj_dt == 0.0:
                        dt_ratio = (planning_dt * 1e9) / obj_traj_dt
                        for idx, point in enumerate(object.kinematics.predicted_paths[highest_conf_idx].path):
                            if (idx + 1) % dt_ratio == 0:
                                traj.append(point)
                    else:
                        # make interpolation according to time steps
                        dt_ratio = math.ceil((planning_dt * 1e9) / obj_traj_dt)
                        for idx, point in enumerate(object.kinematics.predicted_paths[highest_conf_idx].path):
                            if (idx + 1) % dt_ratio == 0:
                                point_1 = object.kinematics.predicted_paths[highest_conf_idx].path[idx - 1]
                                point_2 = point
                                new_point = traj_linear_interpolate(point_1, point_2, obj_traj_dt, planning_dt * 1e9)
                                traj.append(new_point)
                else:
                    for point in object.kinematics.predicted_paths[highest_conf_idx].path:
                        traj.append(point)

                object_id_aw = object.object_id.uuid
                aw_id_list = [list(value) for value in self.dynamic_obstacles_ids.values()]
                if list(object_id_aw) not in aw_id_list:
                    dynamic_obstacle_initial_state = CustomState(position=position,
                                                           orientation=orientation,
                                                           velocity=velocity,
                                                           yaw_rate=yaw_rate,
                                                           time_step=time_step)
                    object_id_cr = self.scenario.generate_object_id()
                    self.dynamic_obstacles_ids[object_id_cr] = object_id_aw
                    self._add_dynamic_obstacle(dynamic_obstacle_initial_state, traj, width, length, object_id_cr,
                                               time_step)
                else:
                    for key, value in self.dynamic_obstacles_ids.items():
                        if np.array_equal(object_id_aw, value):
                            dynamic_obs = self.scenario.obstacle_by_id(key)
                            if dynamic_obs:
                                dynamic_obs.initial_state = CustomState(position=position,
                                                                  orientation=orientation,
                                                                  velocity=velocity,
                                                                  yaw_rate=yaw_rate,
                                                                  time_step=time_step)
                                dynamic_obs.obstacle_shape = Rectangle(width=width, length=length)
                                if len(traj) > 2:
                                    dynamic_obs.prediction = TrajectoryPrediction(
                                        self._awtrajectory_to_crtrajectory(2, dynamic_obs.initial_state.time_step,
                                                                           traj),
                                        dynamic_obs.obstacle_shape)

    def _add_dynamic_obstacle(self, initial_state, traj, width, length, object_id, time_step) -> None:
        """
        Add dynamic obstacles with their trajectory
        :param initial_state: initial state of obstacle
        :param traj: trajectory of obstacle
        :param width: width of obstacle
        :param length: length of obstacle
        :param object_id: id of obstacle
        :param time_step: time step of the obstacle
        """
        dynamic_obstacle_shape = Rectangle(width=width, length=length)
        # ToDo: get object type from autoware
        dynamic_obstacle_type = ObstacleType.CAR
        dynamic_obstacle_id = object_id
        if len(traj) > 2:
            # create the trajectory of the obstacle, starting at time_step
            dynamic_obstacle_trajectory = self._awtrajectory_to_crtrajectory(2, time_step, traj)

            # create the prediction using the trajectory and the shape of the obstacle
            dynamic_obstacle_prediction = TrajectoryPrediction(dynamic_obstacle_trajectory, dynamic_obstacle_shape)

            dynamic_obstacle = DynamicObstacle(dynamic_obstacle_id,
                                               dynamic_obstacle_type,
                                               dynamic_obstacle_shape,
                                               initial_state,
                                               dynamic_obstacle_prediction)
        else:
            dynamic_obstacle = DynamicObstacle(dynamic_obstacle_id,
                                               dynamic_obstacle_type,
                                               dynamic_obstacle_shape,
                                               initial_state)
        # add dynamic obstacle to the scenario
        self.scenario.add_objects(dynamic_obstacle)

    def _awtrajectory_to_crtrajectory(self, mode, time_step, traj):
        """
        Generate a commonroad trajectory from autoware trajectory.
        :param mode: 1=TrajectoryPoint mode, 2=pose mode
        :param time_step: timestep from which to start
        :param traj: the trajectory in autoware format
        :return CRTrajectory: the trajectory in commonroad format
        """
        state_list = []
        work_traj = []
        if mode == 1:
            for TrajectoryPoint in traj:
                work_traj.append(TrajectoryPoint.pose)
        else:
            work_traj = traj
        for i in range(len(work_traj)):
            # compute new position
            position = map2utm(self.origin_transformation, work_traj[i].position)
            orientation = quaternion2orientation(work_traj[i].orientation)
            new_state = CustomState(position=position, orientation=orientation, time_step=i)
            state_list.append(new_state)

        return CRTrajectory(time_step, state_list)

    def initial_pose_callback(self, msg: PoseWithCovarianceStamped) -> None:
        """
        Callback to initial pose changes. Safe message for later processing
        :param msg: Initial Pose message
        """

        self.get_logger().info("Received new initial pose!")
        self.initial_pose = msg
        self.new_initial_pose = True
        self.new_pose_received = False

    def goal_pose_callback(self, msg: PoseStamped) -> None:
        """
        Callback to goal pose. Safe message to goal message list and set as active goal if no goal is active.
        :param msg: Goal Pose message
        """
        self.get_logger().info("Received new goal pose!")
        self.goal_msgs.append(msg)

        if self.get_parameter("detailed_log").get_parameter_value().bool_value:
            self.get_logger().info("goal msg: " + str(msg))

        self._pub_goals()
         # autoware requires that the reference path has to be published again when new goals are published
        if self.velocity_planner.get_is_velocity_planning_completed():
            self._pub_route(*self.velocity_planner.get_reference_velocities()) 

    def set_state(self, new_aw_state: AutowareState):
        self.aw_state.state = new_aw_state
        if self.get_parameter("detailed_log").get_parameter_value().bool_value:
            self.get_logger().info("Setting new state to: " + str(new_aw_state))
        self.aw_state_pub.publish(self.aw_state)

        if new_aw_state != AutowareState.DRIVING:
            self.engage_status = False

        # Send engage signal
        engage_msg = Engage()
        engage_msg.engage = self.engage_status
        self.engage_pub.publish(engage_msg)
        self.vehicle_engage_pub.publish(engage_msg)
        self.ext_engage_pub.publish(engage_msg)
        self.api_engage_pub.publish(engage_msg)

    def get_state(self):
        return self.aw_state.state

    def _set_new_goal(self) -> None:
        """
        Set the next goal of the goal message list active. Calculate route to new goal. 
        Publish new goal markers and route for visualization in RVIZ.
        """
        # set new goal if we have one
        if len(self.goal_msgs) > 0:

            if self.get_parameter("detailed_log").get_parameter_value().bool_value:
                self.get_logger().info("Setting new goal")

            self.set_state(AutowareState.PLANNING)

            current_msg = self.goal_msgs.pop(0)
            self.current_goal_msg = deepcopy(current_msg)

            self.get_logger().info("Pose position: " + str(current_msg.pose.position))

            position = map2utm(self.origin_transformation, current_msg.pose.position)
            pos_x = position[0]
            pos_y = position[1]
            self.get_logger().info("Pose position utm: " + str(position))
            orientation = quaternion2orientation(current_msg.pose.orientation)
            if self.ego_vehicle_state is None:
                self.get_logger().error("ego vehicle state is None")
                return

            max_vel = self.get_parameter('vehicle.max_velocity').get_parameter_value().double_value
            min_vel = self.get_parameter('vehicle.min_velocity').get_parameter_value().double_value
            velocity_interval = Interval(min_vel, max_vel)

            # get goal lanelet and its width
            # subtract commonroad map origin
            goal_lanelet_id = self.scenario.lanelet_network.find_lanelet_by_position([np.array([pos_x, pos_y])])

            if self.get_parameter("detailed_log").get_parameter_value().bool_value:
                self.get_logger().info("goal pos_x: " + str(pos_x) + ", pos_y: " + str(pos_y))

            if goal_lanelet_id == [[]]:
                self.get_logger().error("No lanelet found at goal position!")
                return

            if goal_lanelet_id:
                goal_lanelet = self.scenario.lanelet_network.find_lanelet_by_id(goal_lanelet_id[0][0])
                left_vertices = goal_lanelet.left_vertices
                right_vertices = goal_lanelet.right_vertices
                goal_lanelet_width = np.linalg.norm(left_vertices[0] - right_vertices[0])
            else:
                goal_lanelet_width = 3.0

            region = Rectangle(length=self.vehicle_length + 0.25 * self.vehicle_length, width=goal_lanelet_width,
                               center=position, orientation=orientation)
            goal_state = CustomState(position=region, time_step=Interval(0, 1000), velocity=velocity_interval)

            goal_region = GoalRegion([goal_state])
            self.planning_problem = PlanningProblem(planning_problem_id=1,
                                                    initial_state=self.ego_vehicle_state,
                                                    goal_region=goal_region)
            self.get_logger().info("Set new goal active!")
            self._plan_route()
            self._pub_goals()

            self.set_state(AutowareState.WAITING_FOR_ENGAGE)

            self.route_planned = True
        else:

            if self.get_parameter("detailed_log").get_parameter_value().bool_value:
                self.get_logger().info("No new goal could be set")

    def state_callback(self, msg: AutowareState) -> None:
        """
        Callback to autoware state. Safe the message for later processing.
        :param msg: autoware state message
        """
        self.last_msg_aw_state = msg.state

    # The engage signal is sent by the tum_state_rviz_plugin
    # msg.engage sent by tum_state_rviz_plugin will always be true
    def engage_callback(self, msg: Engage) -> None:
        self.engage_status = not self.engage_status
        self.get_logger().info("Engage message received! Engage: " + str(self.engage_status) + ", current state: " + str(self.get_state()))

        # Update Autoware state panel
        if self.engage_status and self.get_state() == AutowareState.WAITING_FOR_ENGAGE:
            self.set_state(AutowareState.DRIVING)
            if not self.flag: # publish obstacle at once after engaged
                self.publish_initial_obstacles()
                self.flag = True

        if not self.engage_status and self.get_state() == AutowareState.DRIVING:
            self.set_state(AutowareState.WAITING_FOR_ENGAGE)    

    def _prepare_traj_msg(self, states):
        """
        Prepares trajectory to match autoware format. Publish the trajectory.
        :param states: trajectory points
        :param contains_goal: flag to reduce speed over the last 10 steps
        """
        if self.get_parameter("detailed_log").get_parameter_value().bool_value:
            self.get_logger().info("Preparing trajectory message!")

        self.traj = AWTrajectory()
        self.traj.header.frame_id = "map"

        if states == []:
            self.traj_pub.publish(self.traj)
            self.get_logger().info('New empty trajectory published !!!')
            return

        position_list = []
        for i in range(0, len(states)):
            new_point = TrajectoryPoint()
            new_point.pose.position = utm2map(self.origin_transformation, states[i].position)
            position_list.append([states[i].position[0], states[i].position[1]])
            new_point.pose.orientation = orientation2quaternion(states[i].orientation)
            new_point.longitudinal_velocity_mps = float(states[i].velocity)

            # front_wheel_angle_rad not given by autoware planner
            # new_point.front_wheel_angle_rad = states[i].steering_angle
            new_point.acceleration_mps2 = float(states[i].acceleration)
            self.traj.points.append(new_point)

        self.traj_pub.publish(self.traj)
        self.get_logger().info('New trajectory published !!!')
        # visualize_solution(self.scenario, self.planning_problem, create_trajectory_from_list_states(path)) #ToDo: test

    # plan route
    def _plan_route(self):
        """
        Plan a route using commonroad route planner and the current scenario and planning problem.
        """

        self.reference_path_published = False

        if self.get_parameter("detailed_log").get_parameter_value().bool_value:
            self.get_logger().info("Planning route")

        route_planner = RoutePlanner(self.scenario, self.planning_problem)
        reference_path = route_planner.plan_routes().retrieve_first_route().reference_path
        # smooth reference path
        tck, u = splprep(reference_path.T, u=None, k=3, s=0.0)
        u_new = np.linspace(u.min(), u.max(), 200)
        x_new, y_new = splev(u_new, tck, der=0)
        reference_path = np.array([x_new, y_new]).transpose()
        reference_path = resample_polyline(reference_path, 1)
        # remove duplicated vertices in reference path
        _, idx = np.unique(reference_path, axis=0, return_index=True)
        reference_path = reference_path[np.sort(idx)]	
        self.reference_path = reference_path 
        self.velocity_planner.send_reference_path([utm2map(self.origin_transformation, point) for point in self.reference_path], self.current_goal_msg.pose.position)

        if self.get_parameter("detailed_log").get_parameter_value().bool_value:
            self.get_logger().info("Route planning completed!")

    def _run_search_planner(self):
        """
        Run one cycle of search based planner.
        """
        # construct motion planner
        planner = self.planner(scenario=self.scenario,
                               planning_problem=self.planning_problem,
                               automaton=self.automaton)
        # visualize searching process
        # scenario_data = (self.scenario, planner.state_initial, planner.shape_ego, self.planning_problem)
        # display_steps(scenario_data, planner.execute_search, planner.config_plot)

        path, _, _ = planner.execute_search()
        if path is not None:
            valid_states = []
            # there are duplicated points, which will arise "same point" exception in AutowareAuto
            for states in path:
                for state in states:
                    if len(valid_states) > 0:
                        last_state = valid_states[-1]
                        if last_state.time_step == state.time_step:
                            continue
                    valid_states.append(state)

            self._prepare_traj_msg(valid_states)
            # visualize_solution(self.scenario, self.planning_problem, create_trajectory_from_list_states(path)) #ToDo: check if working
        else:
            self.get_logger().error("Failed to solve the planning problem.")

    def _pub_goals(self):
        """
        Publish the goals as markers to visualize in RVIZ.
        """
        goals_msg = MarkerArray()

        # first delete all marker
        marker = Marker()
        marker.header.frame_id = "map"
        marker.id = 0
        marker.ns = "goals"
        marker.action = Marker.DELETEALL
        goals_msg.markers.append(marker)

        if self.current_goal_msg is not None:
            marker = create_goal_marker(self.current_goal_msg.pose.position)
            marker.id = 1
            marker.ns = "goals"
            goals_msg.markers.append(marker)

        if len(self.goal_msgs) > 0:
            for i in range(len(self.goal_msgs)):
                marker = create_goal_marker(self.goal_msgs[i].pose.position)
                marker.id = i + 2
                marker.ns = "goals"
                goals_msg.markers.append(marker)

        self.route_pub.publish(goals_msg)

    def _pub_route(self, path, velocities):
        """
        Publish planned route as marker to visualize in RVIZ.
        """
        self.reference_path_published = True
        self.route_pub.publish(create_route_marker_msg(path, velocities))

        if self.get_parameter("detailed_log").get_parameter_value().bool_value:
            self.get_logger().info("Reference path published!")
            self.get_logger().info("Path length: " + str(len(path)))
            self.get_logger().info("Velocities length: " + str(len(velocities)))

    def _plot_scenario(self):
        """
        Plot the commonroad scenario.
        """
        if self.rnd is None:
            self.rnd = MPRenderer()
            plt.ion()

        self.rnd.clear()
        self.ego_vehicle = self._create_ego_with_cur_location()
        #self.rnd.draw_params.static_obstacle.occupancy.shape.rectangle.facecolor = "#ff0000"
        #self.rnd.draw_params.static_obstacle.occupancy.shape.rectangle.edgecolor = "#000000"
        #self.rnd.draw_params.static_obstacle.occupancy.shape.rectangle.zorder = 50
        #self.rnd.draw_params.static_obstacle.occupancy.shape.rectangle.opacity = 1
        """self.ego_vehicle.draw(self.rnd, draw_params={ # outdate cr-io
            "static_obstacle": {
                "occupancy": {
                    "shape": {
                        "rectangle": {
                            "facecolor": "#ff0000",
                            "edgecolor": '#000000',
                            "zorder": 50,
                            "opacity": 1
                        }
                    }
                }

            }
        })"""
        #self.rnd.draw_params["static_obstacle"]["occupancy"]["shape"]["rectangle"]["facecolor"] = "#ff0000"
        self.ego_vehicle.draw(self.rnd)

        #self.scenario.draw(self.rnd, draw_params={'lanelet': {"show_label": False}}) # outdated cr-io version
        #self.rnd.draw_params.lanelet.show_label = False
        self.scenario.draw(self.rnd)
        # self.planning_problem.draw(self.rnd) #ToDo: check if working
        self.rnd.render()
        plt.pause(0.1)

    def _create_ego_with_cur_location(self):
        """
        Create a new ego vehicle with current position for visualization.
        """
        ego_vehicle_id = self.scenario.generate_object_id()
        ego_vehicle_type = ObstacleType.CAR
        ego_vehicle_shape = Rectangle(width=self.vehicle_width, length=self.vehicle_length)
        if self.last_trajectory is None:
            return DynamicObstacle(ego_vehicle_id, ego_vehicle_type, ego_vehicle_shape, self.ego_vehicle_state)
        else:
            pred_traj = TrajectoryPrediction(self._awtrajectory_to_crtrajectory(1, self.ego_vehicle_state.time_step,
                                                                                self.last_trajectory.points),
                                             ego_vehicle_shape)
            return DynamicObstacle(ego_vehicle_id, ego_vehicle_type, ego_vehicle_shape, self.ego_vehicle_state,
                                   prediction=pred_traj)

    def _write_scenario(self):
        """
        Store converted map as CommonRoad scenario.
        """
        planning_problem = PlanningProblemSet()
        if self.planning_problem:
            planning_problem.add_planning_problem(self.planning_problem)
        writer = CommonRoadFileWriter(
            scenario=self.scenario,
            planning_problem_set=planning_problem,
            author="",
            affiliation="Technical University of Munich",
            source="",
            tags={Tag.URBAN},
        )
        os.makedirs('output', exist_ok=True)
        writer.write_to_file(os.path.join('output', "".join([str(self.scenario.scenario_id),".xml"])), OverwriteExistingFile.ALWAYS)

    def _transform_pose_to_map(self, pose_in):
        """
        Transform pose to pose in map frame.
        :param pose_in: pose in other frame
        :return: pose in map frame
        """
        source_frame = pose_in.header.frame_id
        # lookup transform validity
        succeed = self.tf_buffer.can_transform("map",
                                               source_frame,
                                               rclpy.time.Time(),
                                               )
        if not succeed:
            self.get_logger().error(f"Failed to transform from {source_frame} to map frame")
            return None

        try:
            tf_map = self.tf_buffer.lookup_transform("map", source_frame,
                                                     rclpy.time.Time.from_msg(pose_in.header.stamp))
        except tf2_ros.ExtrapolationException:
            tf_map = self.tf_buffer.lookup_transform("map", source_frame, rclpy.time.Time())

        pose_out = do_transform_pose(pose_in, tf_map)
        return pose_out


def main(args=None):
    rclpy.init(args=args)
    cr2auto = Cr2Auto()
    # Create executor for multithreded execution
    executor = MultiThreadedExecutor()
    executor.add_node(cr2auto)
    executor.spin()
    # Destroy the node explicitly
    # (optional - otherwise it will be done automatically
    # when the garbage collector destroys the node object)
    cr2auto.destroy_node()
    rclpy.shutdown()


if __name__ == '__main__':
    main()<|MERGE_RESOLUTION|>--- conflicted
+++ resolved
@@ -319,10 +319,7 @@
             self.get_logger().info("Detailed log is enabled")
             self.get_logger().info("Init complete!")
 
-<<<<<<< HEAD
         # decide whether planner goes in interactive planner mode or trajectory following mode
-=======
->>>>>>> 44e9129b
         if self.solution_path == "":
             # create a timer to run planner
             self.get_logger().info("Starting interactive planning mode...")
@@ -334,14 +331,11 @@
             self.get_logger().info("Loading solution trajectory...")
 
             self.follow_solution_trajectory()
-<<<<<<< HEAD
 
             self.timer_follow_trajectory_mode_update = self.create_timer(
                 timer_period_sec=self.get_parameter("planner_update_time").get_parameter_value().double_value,
                 callback=self.follow_trajectory_mode_update, callback_group=self.callback_group)
             
-=======
->>>>>>> 44e9129b
 
     def update_scenario(self):
         """
@@ -469,7 +463,6 @@
         except Exception:
             self.get_logger().error(traceback.format_exc())
 
-<<<<<<< HEAD
 
     """
     This method is called periodically when the follow trajectory mode is activated. It checks if the goal position is reached.
@@ -491,8 +484,6 @@
         except Exception:
             self.get_logger().error(traceback.format_exc())
     
-=======
->>>>>>> 44e9129b
     def _is_goal_reached(self):
         """
         Check if vehicle is in goal region. If in goal region set new goal.
