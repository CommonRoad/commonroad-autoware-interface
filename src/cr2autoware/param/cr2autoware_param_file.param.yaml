---

/**:
  ros__parameters:
    map_osm_file: "/root/workspace/dfg-car/src/cr2autoware/data/sample-map-planning/lanelet2_map.osm"
    latitude: 35.238094905136874
    longitude: 139.90095439549778
    proj_str: "+proj=utm +zone=54 +datum=WGS84 +ellps=WGS84"
    elevation: 1.0
    origin_offset_lat: -5.239983224214484e-06
    origin_offset_lon: 4.5845488187978845e-06
    left_driving: True
    adjacencies: False
    write_scenario: False # write generated scenario as xml file after map is converted
<<<<<<< HEAD
    plot_scenario: False
=======
    filename: "ZAM_Lanelet-1_1-T1.xml" # name of the scenario for saving
>>>>>>> ef9c898c

    vehicle:
      cg_to_front_m: 1.0
      cg_to_rear_m: 1.0
      width_m: 2.0
      front_overhang_m: 0.5
      rear_overhang_m: 0.5
      max_velocity: 10.0
      min_velocity: 0.0

      # Planner type #1: Search based planner (default), #2: reactive planner
    planner_type: 2

    # parameters for reactive planner
    reactive_planner:
      default_yaml_folder: "/root/workspace/dfg-car/src/cr2autoware/param/"
      sampling:
        d_min: -3
        d_max: 3
        t_min: 0.1

      planning:
        dt: 0.1
        planning_horizon: 4.0
        replanning_frequency: 1

<|MERGE_RESOLUTION|>--- conflicted
+++ resolved
@@ -12,11 +12,8 @@
     left_driving: True
     adjacencies: False
     write_scenario: False # write generated scenario as xml file after map is converted
-<<<<<<< HEAD
     plot_scenario: False
-=======
     filename: "ZAM_Lanelet-1_1-T1.xml" # name of the scenario for saving
->>>>>>> ef9c898c
 
     vehicle:
       cg_to_front_m: 1.0
