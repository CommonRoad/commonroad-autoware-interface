---

/**:
  ros__parameters:
    map_osm_file: "/root/workspace/dfg-car/src/cr2autoware/data/sample-map-planning/lanelet2_map.osm"
<<<<<<< HEAD
    #map_osm_file: "/root/workspace/dfg-car/src/cr2autoware/data/kashiwanoha_map.osm"
=======
>>>>>>> d5e91e16
    latitude: 35.238094905136874
    longitude: 139.90095439549778
    proj_str: "+proj=utm +zone=54 +datum=WGS84 +ellps=WGS84"
    elevation: 1.0
    origin_offset_lat: -5.239983224214484e-06
    origin_offset_lon: 4.5845488187978845e-06
    left_driving: True
<<<<<<< HEAD
    adjacencies: False
=======
    adjacencies: False 
    write_scenario: False # write generated scenario as xml file after map is converted
>>>>>>> d5e91e16

    vehicle:
      cg_to_front_m: 1.0
      cg_to_rear_m: 1.0
      width_m: 2.0
      front_overhang_m: 0.5
      rear_overhang_m: 0.5
      max_velocity: 5.0
      min_velocity: 0.0

    # Planner type #1: Search based planner (default), #2: reactive planner
    planner_type: 2

    # parameters for reactive planner
    reactive_planner:
      sampling:
        d_min: -3
        d_max: 3
        t_min: 0.4

      planning:
        dt: 0.1
        planning_horizon: 0.4
        replanning_frequency: 3

<|MERGE_RESOLUTION|>--- conflicted
+++ resolved
@@ -3,10 +3,6 @@
 /**:
   ros__parameters:
     map_osm_file: "/root/workspace/dfg-car/src/cr2autoware/data/sample-map-planning/lanelet2_map.osm"
-<<<<<<< HEAD
-    #map_osm_file: "/root/workspace/dfg-car/src/cr2autoware/data/kashiwanoha_map.osm"
-=======
->>>>>>> d5e91e16
     latitude: 35.238094905136874
     longitude: 139.90095439549778
     proj_str: "+proj=utm +zone=54 +datum=WGS84 +ellps=WGS84"
@@ -14,12 +10,8 @@
     origin_offset_lat: -5.239983224214484e-06
     origin_offset_lon: 4.5845488187978845e-06
     left_driving: True
-<<<<<<< HEAD
-    adjacencies: False
-=======
     adjacencies: False 
     write_scenario: False # write generated scenario as xml file after map is converted
->>>>>>> d5e91e16
 
     vehicle:
       cg_to_front_m: 1.0
