--- conflicted
+++ resolved
@@ -46,12 +46,7 @@
 4. Clone the following necessary CommonRoad repositories into the `/workspace/workspace` directory (see also the directory structure in section [Code structure](#code-structure)):
     - **commonroad-scenario-designer**: 
         - `git clone https://gitlab.lrz.de/cps/commonroad-scenario-designer.git`
-<<<<<<< HEAD
-        - `cd commonroad-scenario-designer`
-        - `git checkout 13365aa714e61278b57ae6046fa9871ecbab527b`
-=======
         - `cd commonroad-scenario-designer && git checkout 13365aa714e61278b57ae6046fa9871ecbab527b`
->>>>>>> 0c304990
         - `pip install -e .` or `python setup.py install`
     - **commonroad-search**:
         - `git clone https://gitlab.lrz.de/tum-cps/commonroad-search.git`
@@ -60,12 +55,7 @@
         - `pip install -r requirements.txt`
     - **reactive-planner**
         - `git clone -b development https://gitlab.lrz.de/cps/reactive-planner.git`
-<<<<<<< HEAD
-        - `cd reactive-planner`
-        - `git checkout e9a68dc3891ee6fd1d2500083c5204384ae94448`
-=======
         - `cd reactive-planner && git checkout e9a68dc3891ee6fd1d2500083c5204384ae94448`
->>>>>>> 0c304990
         - `pip install .`
 5. Do the setup of the docker containers for [cr2autoware](#cr2autoware-setup) and [autoware.universe](#autowareuniverse-setup).
 
