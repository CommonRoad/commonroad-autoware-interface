# Our DFG-Car: **EDGAR**

## Description
This project builds an interface between commonroad and autoware.universe/core. 

## Table of Contents

- [Introduction of the files](#introduction-of-files)
- [Environment setup](#environment-setup)
- [Docker setup and updates](#docker)
- [Modification to Autoware.Universe](#modifications-to-autowareuniverse)
- [**How to use**](#how-to-use)
- [Code structure](#code-structure)

## Introduction of files
_**cr2autoware:**_
* `cr2autoware.py`: a ROS2 node that subscribes information from autoware and processes information and publishes data to autoware.
* `tf2_geometry_msgs.py`: defines help-functions for transformation between map frame and other frames.
* `utils.py`: used for visualization of planning.

_**config:**_
* `avp.rviz`: configuration for rviz and it defines the name of topic for goal pose: goal_pose_cr.

_**data:**_
* `sample-map-planning/lanelet2_map.osm`: map used by the simulation
* `sample-map-planning/mapconfig.yaml`: config for the map used by the simulation
* `sample-map-planning/pointcloud_map.pcd`: pointcloud data of the map used by the simulation

_**launch:**_
* `test.launch.py`: launchfile for this node 

_**param:**_
* `cr2autoware_param_file.param.yaml`: includes parameters for initialization of map, configuration of vehicle and planner.
* `default_yaml`: includes default parameters for reactive planner.

## Environment setup
Install **Docker**, **NVIDIA Container Toolkit** and **rocker**. See for that: https://autowarefoundation.github.io/autoware-documentation/latest/installation/autoware/docker-installation/

In the following, we use a folder `~/workspace` to collect all repositories and code. You are free to use any other path for that folder.

1. `mkdir ~/workspace && mkdir ~/workspace/workspace`
2. `cd ~/workspace && git clone https://github.com/autowarefoundation/autoware.git`
3. _**Option 1:**_ `cd ~/workspace/workspace && git clone https://gitlab.lrz.de/cps/dfg-car.git`

   _**Option 2:**_ `cd ~/workspace/workspace && git clone https://gitlab.lrz.de/av2.0/commonroad/commonroad-autoware-interface.git`
4. Clone the following necessary CommonRoad repositories into the `/workspace/workspace` directory (see also the directory structure in section [Code structure](#code-structure)):
    - **commonroad-scenario-designer**: 
        - `git clone https://gitlab.lrz.de/cps/commonroad-scenario-designer.git`
        - `git checkout 13365aa714e61278b57ae6046fa9871ecbab527b`
    - **commonroad-search**:
        - `git clone https://gitlab.lrz.de/tum-cps/commonroad-search.git`
    - **reactive-planner**
        - `git clone -b development https://gitlab.lrz.de/cps/reactive-planner.git`
        - `git checkout e9a68dc3891ee6fd1d2500083c5204384ae94448`
5. Do the setup of the docker containers for [cr2autoware](#cr2autoware-setup) and [autoware.universe](#autowareuniverse-setup).

### Repositories used
| Tools | Versions|
|-|-|
| commonroad-io | >= 2021.4, < 2022.2 |
| commonroad-drivability-checker | 2021.4 |
| commonroad-vehicle-models | 2.0.0 |
| commonroad-search | master:latest |
| commonroad-scenario-designer | development:latest |
| reactive-planner | development:e9a68dc3891ee6fd1d2500083c5204384ae94448 |
| autoware.universe | master:latest |
| autoware.core | master:latest |

## Docker 
Here the docker setup is described:

### Creating SSH key
For the first usage, you have to generate the ssh key. Go to the `User Settings` -> 'SSH keys'. First generate the ssh key in your local machine and then add it to your gitlab account. See the intruction [here](https://gitlab.lrz.de/help/user/ssh.md).

### cr2autoware setup
First log in to the **docker registry**: 
* If you don't have an existing SSH key connection, you need to login using your LRZ username and password: `docker login -u "your_lrz_username" -p "your_lrz_pwd" gitlab.lrz.de:5005`
* If you have an existing SSH connection, log in using: `docker login gitlab.lrz.de:5005`

Then to download the dockerimage just run the command to start the container (We have two repositories for the project, run the command for the repository in which you are working):

* _**Option 1:**_ 
`rocker --nvidia --x11 --volume $HOME/workspace/workspace:/root/workspace -- gitlab.lrz.de:5005/cps/dfg-car:latest` 

* _**Option 2:**_ 
`rocker --nvidia --x11 --volume $HOME/workspace/workspace:/root/workspace -- gitlab.lrz.de:5005/av2.0/commonroad/commonroad-autoware-interface:latest`

It will fetch the image from the container registry of this repository.

### cr2autoware update
To update the docker image in the container registry run the following commands in the main repository folder (change the gitlab address if you are working with AV2.0 repository):
1. Do the changes you want to do.
2. `docker login gitlab.lrz.de:5005`
3. `docker build -t gitlab.lrz.de:5005/cps/dfg-car .`
4. `docker push gitlab.lrz.de:5005/cps/dfg-car`

### autoware.universe setup
**First log in to the docker registry** `docker login gitlab.lrz.de:5005`.
Then to download the dockerimage just run the command to start the container (We have two repositories for the project, run the command for the repository in which you are working):

* _**Option 1:**_ 
`rocker --nvidia --x11 --user --volume $HOME/workspace/autoware:$HOME/autoware --volume $HOME/workspace/workspace:$HOME/workspace -- gitlab.lrz.de:5005/cps/dfg-car:autoware-universe` 

* _**Option 2:**_ 
`rocker --nvidia --x11 --user --volume $HOME/workspace/autoware:$HOME/autoware --volume $HOME/workspace/workspace:$HOME/workspace -- gitlab.lrz.de:5005/av2.0/commonroad/commonroad-autoware-interface:autoware-universe`

<<<<<<< HEAD
> If this is failed with `Failed to build detector image`, 
you have to go to run [autoware universe update](#autowareuniverse-update) without pulling the latest changes.

Setup the autoware repository in the container (only if first time setup):
   - `sudo apt update`
   - `cd ~/autoware`
   - `mkdir src`
   - `vcs import src < autoware.repos`
   - `vcs import src < simulator.repos`
   - `source /opt/ros/galactic/setup.bash`
   - `rosdep update`
   - `rosdep install --from-paths src --ignore-src --rosdistro $ROS_DISTRO -y`
   - `colcon build --symlink-install --cmake-args -DCMAKE_BUILD_TYPE=Release`
   - `source install/setup.bash`
=======
**Setup the autoware repository in the container** (only if first time setup):
1. Follow the instructions in [set up a workspace](https://autowarefoundation.github.io/autoware-documentation/main/installation/autoware/docker-installation/): 
    * first run `cd autoware`
    * then go to step 3 of the instructions
2. Follow the instructions in [set up the simulator](https://autowarefoundation.github.io/autoware-documentation/main/tutorials/scenario-simulation/planning-simulation/installation/)
>>>>>>> 161d089a

### autoware.universe update

To update the docker image in the container registry run the following commands (change the gitlab address if you are working with AV2.0 repository):
1. **Optional**: pull latest changes from autoware
<<<<<<< HEAD
2. Copy `DockerfileAutowareUniverse` to `autoware/docker/autoware-universe/Dockerfile`
3. Run `autoware/docker/build.sh`
4. Rename image `docker tag ghcr.io/autowarefoundation/autoware-universe:galactic-latest-cuda gitlab.lrz.de:5005/cps/dfg-car:autoware-universe`
>if the renaming failed, you need to check the new image name using `docker images` and change the `galactic-latest-cuda` to a similar one
5. Upload image `docker push gitlab.lrz.de:5005/cps/dfg-car:autoware-universe`
=======
2. Run `autoware/docker/build.sh`
3. Rename image `docker tag ghcr.io/autowarefoundation/autoware-universe:galactic-latest-cuda gitlab.lrz.de:5005/cps/dfg-car:autoware-universe`
4. Upload image `docker push gitlab.lrz.de:5005/cps/dfg-car:autoware-universe`
>>>>>>> 161d089a

## Modifications to autoware.universe
### Disable trajectory planning of autoware
1. Within your local workspace:
    * Comment out the planning_simulation part in the launch file: `~/workspace/autoware/src/launcher/autoware_launch/autoware_launch/launch/planning_simulator.launch.xml`

2. Within the autoware container:   
    * Run `cd ~/autoware`
    * Run `colcon build --packages-select autoware_launch && source ~/autoware/install/setup.bash` .

## How to use
0. Create **2** terminals (maybe Terminator is usefull here)

1. Terminal **1**: open **cr2autoware** container

* _**Option 1:**_ 
`rocker --nvidia --x11 --volume $HOME/workspace/workspace:/root/workspace -- gitlab.lrz.de:5005/cps/dfg-car:latest` 

* _**Option 2:**_ 
`rocker --nvidia --x11 --volume $HOME/workspace/workspace:/root/workspace -- gitlab.lrz.de:5005/av2.0/commonroad/commonroad-autoware-interface:latest` 

- To start the CommonRoad Interface: `ros2 launch cr2autoware test.launch.py`

2. Terminal **2**: open **autoware.universe** container 

* _**Option 1:**_ 
``rocker --nvidia --x11 --user --volume $HOME/workspace/autoware:$HOME/autoware --volume $HOME/workspace/workspace:$HOME/workspace -- gitlab.lrz.de:5005/cps/dfg-car:autoware-universe`` 

* _**Option 2:**_ 
``rocker --nvidia --x11 --user --volume $HOME/workspace/autoware:$HOME/autoware --volume $HOME/workspace/workspace:$HOME/workspace -- gitlab.lrz.de:5005/av2.0/commonroad/commonroad-autoware-interface:autoware-universe`` 

- To start autoware simulation: `source ~/autoware/install/setup.bash && ros2 launch autoware_launch planning_simulator.launch.xml map_path:=$HOME/workspace/dfg-car/src/cr2autoware/data/sample-map-planning vehicle_model:=sample_vehicle sensor_model:=sample_sensor_kit`

On this page is shown how to use the simple simulator to init state of the car and set a goal: https://autowarefoundation.github.io/autoware-documentation/latest/tutorials/ad-hoc-simulation/planning-simulation/

## Code structure
In your local machine, the structure should be like:
```
├── ~/workspace/workspace
│   ├── commonroad-scenario-designer
│   ├── commonroad-search
│   ├── reactive-planner
│   ├── pycharm
│   └── dfg-car
│      ├── src
│      ├── Dockerfile
│      └── docker-entrypoint.sh            
```<|MERGE_RESOLUTION|>--- conflicted
+++ resolved
@@ -104,44 +104,20 @@
 * _**Option 2:**_ 
 `rocker --nvidia --x11 --user --volume $HOME/workspace/autoware:$HOME/autoware --volume $HOME/workspace/workspace:$HOME/workspace -- gitlab.lrz.de:5005/av2.0/commonroad/commonroad-autoware-interface:autoware-universe`
 
-<<<<<<< HEAD
-> If this is failed with `Failed to build detector image`, 
-you have to go to run [autoware universe update](#autowareuniverse-update) without pulling the latest changes.
-
-Setup the autoware repository in the container (only if first time setup):
-   - `sudo apt update`
-   - `cd ~/autoware`
-   - `mkdir src`
-   - `vcs import src < autoware.repos`
-   - `vcs import src < simulator.repos`
-   - `source /opt/ros/galactic/setup.bash`
-   - `rosdep update`
-   - `rosdep install --from-paths src --ignore-src --rosdistro $ROS_DISTRO -y`
-   - `colcon build --symlink-install --cmake-args -DCMAKE_BUILD_TYPE=Release`
-   - `source install/setup.bash`
-=======
 **Setup the autoware repository in the container** (only if first time setup):
 1. Follow the instructions in [set up a workspace](https://autowarefoundation.github.io/autoware-documentation/main/installation/autoware/docker-installation/): 
     * first run `cd autoware`
     * then go to step 3 of the instructions
 2. Follow the instructions in [set up the simulator](https://autowarefoundation.github.io/autoware-documentation/main/tutorials/scenario-simulation/planning-simulation/installation/)
->>>>>>> 161d089a
 
 ### autoware.universe update
 
 To update the docker image in the container registry run the following commands (change the gitlab address if you are working with AV2.0 repository):
 1. **Optional**: pull latest changes from autoware
-<<<<<<< HEAD
-2. Copy `DockerfileAutowareUniverse` to `autoware/docker/autoware-universe/Dockerfile`
-3. Run `autoware/docker/build.sh`
-4. Rename image `docker tag ghcr.io/autowarefoundation/autoware-universe:galactic-latest-cuda gitlab.lrz.de:5005/cps/dfg-car:autoware-universe`
 >if the renaming failed, you need to check the new image name using `docker images` and change the `galactic-latest-cuda` to a similar one
-5. Upload image `docker push gitlab.lrz.de:5005/cps/dfg-car:autoware-universe`
-=======
 2. Run `autoware/docker/build.sh`
 3. Rename image `docker tag ghcr.io/autowarefoundation/autoware-universe:galactic-latest-cuda gitlab.lrz.de:5005/cps/dfg-car:autoware-universe`
 4. Upload image `docker push gitlab.lrz.de:5005/cps/dfg-car:autoware-universe`
->>>>>>> 161d089a
 
 ## Modifications to autoware.universe
 ### Disable trajectory planning of autoware
